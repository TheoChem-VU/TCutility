from TCutility.results import cache, Result
from TCutility import constants, ensure_list
from typing import List


def get_calc_settings(info: Result) -> Result:
    '''Function to read calculation settings for an ADF calculation.

    Args:
        info: Result object containing ADF calculation settings.

    Returns:
        :Result object containing properties from the ADF calculation:

            - **task (str)** – the task that was set for the calculation.
            - **relativistic (bool)** – whether or not relativistic effects were enabled.
            - **unrestricted_sfos (bool)** – whether or not SFOs are treated in an unrestricted manner.
            - **unrestricted_mos (bool)** – whether or not MOs are treated in an unrestricted manner.
            - **symmetry.group (str)** – the symmetry group selected for the molecule.
            - **symmetry.labels (list[str])** – the symmetry labels associated with the symmetry group.
            - **used_regions (bool)** – whether regions were used in the calculation.
    '''

    assert info.engine == 'adf', f'This function reads ADF data, not {info.engine} data'
    # assert 'adf.rkf' in info.files, f'Missing adf.rkf file, [{", ".join([": ".join(item) for item in info.files.items()])}]'

<<<<<<< HEAD
    reader_adf = cache.get(info.files['adf.rkf'])
=======
    reader_ams = cache.get(info.files['ams.rkf'])
>>>>>>> e39f5fcf
    ret = Result()

    # set the calculation task at a higher level
    ret.task = info.input.task

    # the VibrationalAnalysis task does not produce adf.rkf files
    # in that case we end the reading here, since the following 
    # variables do not apply
    if ret.task.lower() == 'vibrationalanalysis':
        return ret

    reader_adf = cache.get(info.files['adf.rkf'])

    # determine if calculation used relativistic corrections
    # if it did, variable 'escale' will be present in 'SFOs'
    # if it didnt, only variable 'energy' will be present
    ret.relativistic = ('SFOs', 'escale') in reader_adf

    # determine if SFOs are unrestricted or not
    ret.unrestricted_sfos = ('SFOs', 'energy_B') in reader_adf

    if ('Geometry', 'grouplabel') in reader_adf:
        ret.symmetry.group = reader_adf.read('Geometry', 'grouplabel').strip()

    # get the symmetry labels
    if ('Symmetry', 'symlab') in reader_adf:
        ret.symmetry.labels = reader_adf.read('Symmetry', 'symlab').strip().split()

    # determine if MOs are unrestricted or not
    ret.unrestricted_mos = (ret.symmetry.labels[0], 'eps_B') in reader_adf

    # determine if the calculation used regions or not
    frag_order = reader_adf.read('Geometry', 'fragment and atomtype index')
    frag_order = frag_order[:len(frag_order)//2]
    ret.used_regions = max(frag_order) != len(frag_order)

    return ret


def get_properties(info: Result) -> Result:
    '''Function to get properties from an ADF calculation.

    Args:
        info: Result object containing ADF properties.

    Returns:
        :Result object containing properties from the ADF calculation:

            - **energy.bond (float)** – bonding energy (|kcal/mol|).
            - **energy.elstat (float)** – total electrostatic potential (|kcal/mol|).
            - **energy.orbint.total (float)** – total orbital interaction energy containing contributions from each symmetry label (|kcal/mol|).
            - **energy.orbint.{symmetry label} (float)** – orbital interaction energy from a specific symmetry label (|kcal/mol|).
            - **energy.pauli.total (float)** – total Pauli repulsion energy (|kcal/mol|).
            - **energy.dispersion (float)** – total dispersion energy (|kcal/mol|).
            - **vibrations.number_of_modes (int)** – number of vibrational modes for this molecule, 3N-5 for non-linear molecules and 3N-6 for linear molecules, where N is the number of atoms.
            - **vibrations.number_of_imaginary_modes (int)** – number of imaginary vibrational modes for this molecule.
            - **vibrations.frequencies (float)** – vibrational frequencies associated with the vibrational modes, sorted from low to high (|cm-1|).
            - **vibrations.intensities (float)** – vibrational intensities associated with the vibrational modes (|km/mol|).
            - **vibrations.modes (list[float])** – list of vibrational modes sorted from low frequency to high frequency.
            - **vdd.charges (list[float])** - list of Voronoi Deformation Denisty (VDD) charges in [electrons], being the difference between the final (SCF) and initial VDD charges. 
    '''

    def read_vibrations(reader: cache.TrackKFReader) -> Result:
        ret = Result()
        ret.number_of_modes = reader.read('Vibrations', 'nNormalModes')
        ret.frequencies = ensure_list(reader.read('Vibrations', 'Frequencies[cm-1]'))
        if ('Vibrations', 'Intensities[km/mol]') in reader:
            ret.intensities = ensure_list(reader.read('Vibrations', 'Intensities[km/mol]'))
        ret.number_of_imag_modes = len([freq for freq in ret.frequencies if freq < 0])
        ret.character = 'minimum' if ret.number_of_imag_modes == 0 else 'transitionstate'
        ret.modes = []    
        for i in range(ret.number_of_modes):
            ret.modes.append(reader.read('Vibrations', f'NoWeightNormalMode({i+1})'))
        return ret


    assert info.engine == 'adf', f'This function reads ADF data, not {info.engine} data'


    ret = Result()

    if info.adf.task.lower() == 'vibrationalanalysis':
        reader_ams = cache.get(info.files['ams.rkf'])
        ret.vibrations = read_vibrations(reader_ams)
        return ret

    reader_adf = cache.get(info.files['adf.rkf'])

    # read energies (given in Ha in rkf files)
    ret.energy.bond = reader_adf.read('Energy', 'Bond Energy') * constants.HA2KCALMOL
    ret.energy.elstat = reader_adf.read('Energy', 'elstat') * constants.HA2KCALMOL
    ret.energy.orbint.total = reader_adf.read('Energy', 'Orb.Int. Total') * constants.HA2KCALMOL
    for symlabel in info.adf.symmetry.labels:
        symlabel = symlabel.split(':')[0]
        ret.energy.orbint[symlabel] = reader_adf.read('Energy', f'Orb.Int. {symlabel}') * constants.HA2KCALMOL
    ret.energy.pauli.total = reader_adf.read('Energy', 'Pauli Total') * constants.HA2KCALMOL
    ret.energy.dispersion = reader_adf.read('Energy', 'Dispersion Energy') * constants.HA2KCALMOL

    # vibrational information
    if ('Vibrations', 'nNormalModes') in reader_adf:
        ret.vibrations = read_vibrations(reader_adf)

    # read the Voronoi Deformation Charges Deformation (VDD) before and after SCF convergence (being "inital" and "SCF")
    vdd_scf: List[float] = ensure_list(reader_adf.read('Properties', 'AtomCharge_SCF Voronoi'))  # type: ignore since plams does not include typing for KFReader. List[float] is returned
    vdd_ini: List[float] = ensure_list(reader_adf.read('Properties', 'AtomCharge_initial Voronoi'))  # type: ignore since plams does not include typing for KFReader. List[float] is returned

    # VDD charges are scf - initial charges. Note, these are in units of electrons while most often these are denoted in mili-electrons
    ret.vdd.charges = [float((scf - ini)) for scf, ini in zip(vdd_scf, vdd_ini)]

    # Possible enhancement: get the VDD charges per irrep, denoted by the "Voronoi chrg per irrep" in the "Properties" section in the adf.rkf. 
    # The ordering is not very straightfoward so this is a suggestion for the future with keys: ret.vdd.[IRREP]

    return ret


def get_level_of_theory(info: Result) -> Result:
    '''Function to get the level-of-theory from an input-file.

    Args:
        inp_path: Path to the input file. Can be a .run or .in file create for AMS

    Returns:
        :Dictionary containing information about the level-of-theory:
            
            - **summary (str)** - a summary string that gives the level-of-theory in a human-readable format.
            - **xc.functional (str)** - XC-functional used in the calculation.
            - **xc.category (str)** - category the XC-functional belongs to. E.g. GGA, MetaHybrid, etc ...
            - **xc.dispersion (str)** - the dispersion correction method used during the calculation.
            - **xc.summary (str)** - a summary string that gives the XC-functional information in a human-readable format.
            - **xc.empiricalScaling (str)** - which empirical scaling parameter was used. Useful for MP2 calculations.
            - **basis.type (str)** - the size/type of the basis-set.
            - **basis.core (str)** - the size of the frozen-core approximation.
            - **quality (str)** - the numerical quality setting.
    '''
    sett = info.input
    ret = Result()
    # print(json.dumps(sett, indent=4))
    xc_categories = ['GGA', 'LDA', 'MetaGGA', 'MetaHybrid', 'Model', 'LibXC', 'DoubleHybrid', 'Hybrid', 'MP2', 'HartreeFock']
    ret.xc.functional = 'VWN'
    ret.xc.category = 'LDA'
    for cat in xc_categories:
        if cat.lower() in [key.lower() for key in sett.adf.xc]:
            ret.xc.functional = sett.adf.xc[cat]
            ret.xc.category = cat

    ret.basis.type = sett.adf.basis.type
    ret.basis.core = sett.adf.basis.core
    ret.quality = sett.adf.NumericalQuality or 'Normal'

    ret.xc.dispersion = None
    if 'dispersion' in [key.lower() for key in sett.adf.xc]:
        ret.xc.dispersion = " ".join(sett.adf.xc.dispersion.split())

    # the empirical scaling value is used for MP2 calculations
    ret.xc.empirical_scaling = None
    if 'empiricalscaling' in [key.lower() for key in sett.adf.xc]:
        ret.xc.empiricalscaling = sett.adf.xc.empiricalscaling

    # MP2 and HF are a little bit different from the usual xc categories. They are not key-value pairs but only the key
    # we start building the ret.xc.summary string here already. This will contain the human-readable functional name
    if ret.xc.category == 'MP2':
        ret.xc.summary = 'MP2'
        if ret.xc.empiricalscaling:
            ret.xc.summary += f'-{ret.xc.empiricalscaling}'
    elif ret.xc.category == 'HartreeFock':
        ret.xc.summary = 'HF'
    else:
        ret.xc.summary = ret.xc.functional

    # If dispersion was used, we want to add it to the ret.xc.summary
    if ret.xc.dispersion:
        if ret.xc.dispersion.lower() == 'grimme3':
            ret.xc.summary += '-D3'
        if ret.xc.dispersion.lower() == 'grimme3 bjdamp':
            ret.xc.summary += '-D3(BJ)'
        if ret.xc.dispersion.lower() == 'grimme4':
            ret.xc.summary += '-D4'
        if ret.xc.dispersion.lower() == 'ddsc':
            ret.xc.summary += '-dDsC'
        if ret.xc.dispersion.lower() == 'uff':
            ret.xc.summary += '-dUFF'
        if ret.xc.dispersion.lower() == 'mbd':
            ret.xc.summary += '-MBD@rsSC'
        if ret.xc.dispersion.lower() == 'default':
            ret.xc.summary += '-D'

    # ret.summary is simply the ret.xc.summary plus the basis set type
    ret.summary = f'{ret.xc.summary}/{ret.basis.type}'
    return ret<|MERGE_RESOLUTION|>--- conflicted
+++ resolved
@@ -24,11 +24,6 @@
     assert info.engine == 'adf', f'This function reads ADF data, not {info.engine} data'
     # assert 'adf.rkf' in info.files, f'Missing adf.rkf file, [{", ".join([": ".join(item) for item in info.files.items()])}]'
 
-<<<<<<< HEAD
-    reader_adf = cache.get(info.files['adf.rkf'])
-=======
-    reader_ams = cache.get(info.files['ams.rkf'])
->>>>>>> e39f5fcf
     ret = Result()
 
     # set the calculation task at a higher level
