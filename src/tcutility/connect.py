import paramiko
import os
from tcutility import log, results, cache
from datetime import datetime
import subprocess as sp
import shutil
import atexit
import uuid


_open_connections = []

class Connection:
    '''
    Main class used for creating and using SSH sessions to remote servers.
    It gives you the option to execute any shell code, but also provides useful default commands (for example, ``cd`` and ``ls``). 
    The ``Connection`` class also allows you to download and upload files between your local machine and the remote.

    Args:
        server: the adress of the server you want to connect to. You can prepend the server adress with your username separated from the adress with a ``@`` character.
            For example: ``Connection('username@server.address.nl')`` is the same as ``Connection('server.address.nl', 'username')``.
        username: the username used to log in to the remote server.
        key_filename: if you cannot log in using only the ``ssh`` command you can try to give the 
            filename of the private key that matches a public key on the server.

    Usage:
        This class is a context manager and the ``with``-syntax should be used to open and automatically close connections.
        For example, to open a connection to the Snellius supercomputer we use the following code:

        .. code-block::
        
            from tcutility.connect import Connection
            
            with Connection('username@server.address.nl') as server:
                print(server.pwd())  # this will print the home-directory of the logged-in user
                server.cd('example/path/to/some/data')
                print(server.pwd())  # ~/example/path/to/some/data

    .. warning::
        Currently we only support logging in using SSH keys. Make sure that you can log in to the remote with SSH keys. 
        There might be server specific instructions on how to enable this authentication method.
    '''
    def __init__(self, server: str = None, username: str = None, key_filename: str = None):
        if server is not None:
            self.server = server

        if username is not None:
            self.username = username

        if server is not None and '@' in server:
            self.username, self.server = server.split('@')

        self.key_filename = key_filename
        if isinstance(key_filename, str):
            self.key_filename = os.path.abspath(os.path.expanduser(key_filename))

    def open(self):
        self.__enter__()

    def __enter__(self):
        log.debug(f'{self}: opening connection ...')
        self.client = paramiko.SSHClient()
        self.client.set_missing_host_key_policy(paramiko.AutoAddPolicy())
        self.client.connect(self.server, username=self.username, key_filename=self.key_filename)
        log.debug(f'{self}: connection opened!')
        # store the home directory so we can use it later to get absolute paths
        self.home = self.client.exec_command('pwd')[1].read().decode().strip()
        self.currdir = self.home
        _open_connections.append(self)
        return self

    def close(self):
        self.__exit__()

    def __exit__(self, *args, **kwargs):
        _open_connections.remove(self)
        self.client.close()
        log.debug(f'{self}: connection closed.')

    def __repr__(self):
        return f'Connection({self.username}@{self.server})'

    def full_path(self, path: str) -> str:
        if path.startswith('/'):
            return path
        return os.path.join(self.currdir, path)

    def execute(self, command: str) -> str:
        '''
        Run a command on the server and return the output.

        Args:
            command: the command to run on the server.

        Returns:
            Data written in ``stdout`` after the command was run.

        Raises:
            ``RuntimeError`` with error message if there was something printed to the ``stderr``.

        .. note::
            The ``__call__`` method redirects to this method. This means you can directly call the ``Connection`` object with your command.
        '''
        log.debug(f'{self}[{self.currdir}]: {command}')
        command =  f'cd {self.currdir}; {command}'
        _, stdout, stderr = self.client.exec_command(command)
        stdout = stdout.read().decode()
        stderr = stderr.read().decode()
        if stderr:
            raise RuntimeError(stderr)

        return stdout.strip()

    def __call__(self, *args, **kwargs):
        return self.execute(*args, **kwargs)

    def ls(self, path='') -> results.Result:
        '''
        Run the ``ls`` program and return useful information about the paths.

        Args:
            path: the path to run ls on.

        Returns:
            :Result object containing information from the output of the ``ls`` program. 
                The keys are the path names and the values contain the information.

                - **owner (str)** - the username of the owner of the path.
                - **date (datetime.datetime)** - ``datetime`` object holding the date the file was created.
                - **is_dir (bool)** - whether the path is a directory.
                - **is_hidden (bool)** - whether the path is hidden.
                - **permissions (str)** - the permissions given to the path.
        '''
        out = self.execute(f'TZ="UTC" ls -lAFp --full-time {path}')
        lines = out.splitlines()
        ret = results.Result()
        for line in lines[1:]:  # first line is a total count
            parts = line.split()
            name = parts[-1]
            is_dir = False
            if name.endswith('/'):
                is_dir = True
                name = name[:-1]

            ret[name].is_dir = is_dir

            timestamp = " ".join(parts[5:7])
            ret[name].date = datetime.strptime(timestamp, '%Y-%m-%d %H:%M:%S.%f000')
            ret[name].owner = parts[2]
            ret[name].is_hidden = name.startswith('.')
            ret[name].permissions = parts[0]

        return ret

    def cd(self, path='~'):
        '''
        Run the ``cd`` command. 

        Args:
            path: the path to change directories to. This is relative to the current directory.

        .. note::
            Due to limitations with some servers (e.g. Snellius) we do not actually run the ``cd`` command, 
            but update the internal ``Connection.currdir`` attribute. Before running any command we prepend with ``cd {self.currdir}; ...``.
            In this way we run commands from the correct directory.
        '''
        log.debug(f'{self}[{self.currdir}]: cd {path}')
        path = path.replace('~', self.home)
        if path.startswith('/'):
            self.currdir = path
        else:
            self.currdir = os.path.normpath(os.path.join(self.currdir, path))

    def pwd(self) -> str:
        '''
        Run the ``pwd`` command.

        .. note::
            Due to limitations with some servers (e.g. Snellius) we do not actually run the ``pwd`` command, 
            instead we return the internal ``Connection.currdir`` attribute. See the :func:`Connection.cd` method for more details.
        '''
        log.debug(f'{self}[{self.currdir}]: pwd')
        return self.currdir

    def mkdir(self, dirname):
        '''
        Run the ``mkdir`` command.

        Args:
            dirname: the name of the directory to make. This is relative to the current directory.
        '''
        self.execute(f'mkdir -p {dirname}')

    def rm(self, file_path):
        self.execute(f'rm {file_path}')

    def rmtree(self, dirname):
        self.execute(f'rm -r {dirname}')

    def download(self, server_path: str, local_path: str):
        '''
        Download a file from the server and store it on your local machine.

        Args:
            server_path: the path on the server to the file to download. The path is relative to the current directory.
            local_path: the path on the local machine where the file is stored.
        '''
        server_path = os.path.normpath(self.full_path(server_path))

        log.debug(f'{self}: download {server_path} {local_path}')
        with self.client.open_sftp() as sftp:
            sftp.get(server_path, local_path)
        log.debug(f'{self}: download completed!')

    def upload(self, local_path: str, server_path: str = None):
        '''
        Upload a file from your local machine to the server. 
        If the ``server_path`` is not given, store it in the current directory.

        Args:
            local_path: the path on the local machine where the file to be uploaded is stored.
            server_path: the path to upload the file to. 
                If not given or set to ``None`` we upload the file to the current directory with the same filename.
        '''
        if server_path is None:
            server_path = os.path.join(self.currdir, os.path.basename(local_path))
        elif not server_path.startswith('/'):
            server_path = os.path.join(self.currdir, server_path)
        server_path = os.path.normpath(server_path)

        log.debug(f'{self}: upload {local_path} {server_path}')
        with self.client.open_sftp() as sftp:
            sftp.put(local_path, server_path)
        log.debug(f'{self}: upload completed!')

    def path_exists(self, path: str):
        test = self.execute(f'test -e {path}; echo $?')
        return test == "0"

    def open_file(self, file_path: str):
        return ServerFile(file_path, self)

    def chmod(self, rights: int, file_path: str):
        self.execute(f'chmod {rights} {file_path}')


class ServerFile:
    def __init__(self, file_path: str, server: Connection):
        self.server = server
        self.file_path = file_path
        self.tmp_path = str(uuid.uuid4())
        self.file = open(self.tmp_path, mode='w+')

    def __enter__(self):
        return self.file

    def __exit__(self, *args):
        self.file.close()
        self.server.upload(self.tmp_path, self.file_path)
        os.remove(self.tmp_path)



class Server(Connection):
    '''
    Helper subclass of :class:``Connection`` that is used to quickly connect to a specific server.
    The constructor takes only the username as the server url is already set. You can also specify 
    default settings for ``sbatch`` calls, for example the partition or time-limits.
    '''
    server = None
    sbatch_defaults = {}
    preamble_defaults = {}
    postamble_defaults = {}
    program_modules = {}

    def __init__(self, username=None):
        super().__init__(self.server, username=username)

    def __repr__(self):
        return f'{type(self).__name__}({self.username})'


class Local:
    server = None
    sbatch_defaults = {}
    preamble_defaults = {}
    postamble_defaults = {}
    program_modules = {}

    def __init__(self):
        self.currdir = os.getcwd()

    def __enter__(self):
        return self

    def __exit__(self, *args):
        ...

    def execute(self, command) -> str:
<<<<<<< HEAD
        try:
            output = sp.check_output(command, shell=True).decode()
        except sp.CalledProcessError:
            print('COMMAND: ', command)
            raise
        
=======
        with open(os.devnull, "wb") as devnull:
            try:
                output = sp.check_output(command, shell=True).decode()
            except sp.CalledProcessError:
                print('COMMAND: ', command)

>>>>>>> ac0352dc
        return output

    def mkdir(self, dirname):
        os.makedirs(os.path.join(self.currdir, dirname), exist_ok=True)

    def rm(self, file_path):
        os.remove(file_path) if os.path.exists(file_path) else ...

    def rmtree(self, dirname):
        shutil.rmtree(dirname) if os.path.exists(dirname) else ...

    def download(self, server_path: str, local_path: str):
        shutil.copy2(os.path.join(self.currdir, server_path), os.path.join(self.currdir, local_path))

    def upload(self, local_path: str, server_path: str = None):
        shutil.copy2(os.path.join(self.currdir, local_path), os.path.join(self.currdir, server_path))

    def path_exists(self, path: str) -> bool:
        return os.path.exists(os.path.join(self.currdir, path))

    def open_file(self, file_path: str):
        return open(file_path, mode='w+')

    def chmod(self, rights: int, path: str):
        os.chmod(os.path.join(self.currdir, path), int(str(rights), base=8))

    def pwd(self):
        return os.getcwd()

    def ls(self, dirname):
        return os.listdir(dirname)


class Bazis(Server):
    '''
    Default set-up for a connection to the Bazis cluster. By default we use the ``tc`` partition.
    '''
    server = 'bazis.labs.vu.nl'
    sbatch_defaults = {
        'p': 'tc',
        'n_tasks_per_node': 16,
        'N': 1,
        'mem': 250000,
    }
    preamble_defaults = {
        'AMS': [
            'export SCM_TMPDIR="/scratch/$SLURM_JOBID"',
            "srun mkdir -p $SCM_TMPDIR",
            "chmod 700 $SCM_TMPDIR",
        ]
    }
    program_modules = {
        'AMS': {
            '2021': 'module load shared ams/2021.102',
            '2022': 'module load shared ams/2022.103',
            '2023': 'module load shared ams/2023.101',
            '2024': 'module load shared ams/2024.102',
            'latest': 'module load shared ams/2024.102',
        }
    }
    postamble_defaults = {
        'AMS': [
            "srun rm -rf $SCM_TMPDIR",
        ]
    }


class Snellius(Server):
    '''
    Default set-up for a connection to the Snellius cluster. By default we use the ``rome`` partition and a time-limit set to ``120:00:00``.
    '''
    server = 'snellius.surf.nl'
    sbatch_defaults = {
        'p': 'rome',
        't': '120:00:00',
        'n_tasks_per_node': 16,
        'N': 1,
    }
    program_modules = {
        'AMS': {
            '2023': 'module load 2023 AMS/2023.104-intelmpi',
            '2024': 'module load 2024 AMS/2024.104-intelmpi-aocl',
            'latest': 'module load 2024 AMS/2024.104-intelmpi-aocl',
        }
    }


@cache.cache
def get_current_server() -> Server:
    '''
    Return the `Server`-subclass of the server location of the current shell.
    If the server location could not be detected returns `Local`.
    '''
    ifconfig = sp.check_output('ifconfig')
    parts = ifconfig.decode().split()
    adresses = []
    for i, part in enumerate(parts):
        if part == 'inet':
            adresses.append(parts[i+1].split('.')[:3])

    # print(ifconfig)
    for cls in Server.__subclasses__():
        ping = sp.check_output(['ping', cls.server, '-c', '1'])
        for part in ping.decode().split():
            if part.startswith('(') and part.endswith('):'):
                ip_address = part[1:-2].split('.')[:3]
                if ip_address in adresses:
                    return cls
    return Local


def _close_all_connections():
    for conn in _open_connections:
        conn.__exit__()

atexit.register(_close_all_connections)

if __name__ == '__main__':
    print(get_current_server())<|MERGE_RESOLUTION|>--- conflicted
+++ resolved
@@ -297,21 +297,11 @@
         ...
 
     def execute(self, command) -> str:
-<<<<<<< HEAD
         try:
             output = sp.check_output(command, shell=True).decode()
         except sp.CalledProcessError:
             print('COMMAND: ', command)
             raise
-        
-=======
-        with open(os.devnull, "wb") as devnull:
-            try:
-                output = sp.check_output(command, shell=True).decode()
-            except sp.CalledProcessError:
-                print('COMMAND: ', command)
-
->>>>>>> ac0352dc
         return output
 
     def mkdir(self, dirname):
