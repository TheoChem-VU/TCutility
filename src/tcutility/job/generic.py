--- conflicted
+++ resolved
@@ -24,10 +24,7 @@
         python = server.execute("which python")
     except sp.CalledProcessError:
         python == ""
-<<<<<<< HEAD
-=======
-
->>>>>>> 3cef2baa
+        
     if python == "" or not server.path_exists(python):
         try:
             python = server.execute("which python3")
