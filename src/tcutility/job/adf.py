--- conflicted
+++ resolved
@@ -294,21 +294,12 @@
             if any((atom.symbol, atom.coords) == (myatom.symbol, myatom.coords) for atom in child._molecule for myatom in mol):
                 raise TCJobError(job_class=self.__class__.__name__, message="The atoms in the new fragment are already present in the other fragments.")
 
-<<<<<<< HEAD
-        name = name or f'fragment{len(self.child_jobs) + 1}'
-        self.child_jobs[name] = ADFJob(test_mode=self.test_mode)
-        self.child_jobs[name].molecule(mol)
-        self.child_jobs[name].charge(charge)
-        self.child_jobs[name].spin_polarization(spin_polarization)
-        setattr(self, name, self.child_jobs[name])
-=======
         name = name or f"fragment{len(self.childjobs) + 1}"
         self.childjobs[name] = ADFJob(test_mode=self.test_mode)
         self.childjobs[name].molecule(mol)
         self.childjobs[name].charge(charge)
         self.childjobs[name].spin_polarization(spin_polarization)
         setattr(self, name, self.childjobs[name])
->>>>>>> f0680d78
 
         if not add_frag_to_mol:
             return
@@ -388,31 +379,15 @@
         It will also submit a calculation with the SCF iterations set to 0 in order to facilitate investigation of the field effects using PyOrb.
         """
         # check if the user defined fragments for this job
-<<<<<<< HEAD
-        if len(self.child_jobs) == 0:
-            log.warn('Fragments were not specified yet, trying to read them from the xyz file ...')
-=======
+
         if len(self.childjobs) == 0:
             log.warn("Fragments were not specified yet, trying to read them from the xyz file ...")
->>>>>>> f0680d78
+
             # if they did not define the fragments, try to guess them using the xyz-file
             if not self.guess_fragments():
                 log.error("Please specify the fragments using ADFFragmentJob.add_fragment or specify them in the xyz file.")
                 raise
 
-<<<<<<< HEAD
-        mol_str = " + ".join([formula.molecule(child._molecule) for child in self.child_jobs.values()])
-        log.flow(f'ADFFragmentJob [{mol_str}]', ['start'])
-        # obtain some system wide properties of the molecules
-        charge = sum([child.settings.input.ams.System.charge for child_name, child in self.child_jobs.items() if not child_name.endswith('_NoElectrons')])
-        unrestricted = any([(child.settings.input.adf.Unrestricted or 'no').lower() == 'yes' for child_name, child in self.child_jobs.items() if not child_name.endswith('_NoElectrons')])
-        spinpol = sum([child.settings.input.adf.SpinPolarization for child_name, child in self.child_jobs.items() if not child_name.endswith('_NoElectrons')])
-        log.flow(f'Level:             {self._functional}/{self._basis_set}')
-        log.flow(f'Solvent:           {self._solvent}')
-        log.flow(f'Charge:            {charge}', ['straight'])
-        log.flow(f'Unrestricted:      {unrestricted}', ['straight'])
-        log.flow(f'Spin-Polarization: {spinpol}', ['straight'])
-=======
         mol_str = " + ".join([formula.molecule(child._molecule) for child in self.childjobs.values()])
         log.flow(f"ADFFragmentJob [{mol_str}]", ["start"])
         # obtain some system wide properties of the molecules
@@ -424,7 +399,6 @@
         log.flow(f"Charge:            {charge}", ["straight"])
         log.flow(f"Unrestricted:      {unrestricted}", ["straight"])
         log.flow(f"Spin-Polarization: {spinpol}", ["straight"])
->>>>>>> f0680d78
         log.flow()
         # this job and all its children should have the same value for unrestricted
         [child.unrestricted(unrestricted) for child in self.child_jobs.values()]
@@ -443,14 +417,8 @@
         [child_sett.input.adf.pop("RemoveFragOrbitals", None) for child_sett in child_setts.values()]
         [child_sett.input.adf.pop("RemoveAllFragVirtuals", None) for child_sett in child_setts.values()]
         # same for sbatch settings
-<<<<<<< HEAD
         [child.sbatch(**self._sbatch) for child in self.child_jobs.values()]
         # now set the charge, spinpol, unrestricted for the parent 
-=======
-        [child.sbatch(**self._sbatch) for child in self.childjobs.values()]
-
-        # now set the charge, spinpol, unrestricted for the parent
->>>>>>> f0680d78
         self.charge(charge)
         self.spin_polarization(spinpol)
         self.unrestricted(unrestricted)
@@ -460,7 +428,6 @@
         elstat_jobs = {}
         
         # now we are going to run each child job
-<<<<<<< HEAD
         for i, (child_name, child) in enumerate(self.child_jobs.items(), start=1):
             # the child name will be prepended with SP showing that it is the singlepoint calculation
             child.name = f'frag_{child_name}'
@@ -468,18 +435,6 @@
 
             # # add the path to the child adf.rkf file as a dependency to the parent job
             self.settings.input.adf.fragments[child_name] = j(child.workdir, 'adf.rkf')
-=======
-        for i, (childname, child) in enumerate(self.childjobs.items(), start=1):
-            log.flow(f"Child job ({i}/{len(self.childjobs)}) {childname} [{formula.molecule(child._molecule)}]", ["split"])
-            log.flow(f"Charge:            {child.settings.input.ams.System.charge or 0}", ["straight", "straight"])
-            log.flow(f"Spin-Polarization: {child.settings.input.adf.SpinPolarization or 0}", ["straight", "straight"])
-            # the child name will be prepended with SP showing that it is the singlepoint calculation
-            child.name = f"frag_{childname}"
-            child.rundir = j(self.rundir, self.name)
-
-            # add the path to the child adf.rkf file as a dependency to the parent job
-            self.settings.input.adf.fragments[childname] = j(child.workdir, "adf.rkf")
->>>>>>> f0680d78
 
             # recast the plams.Settings object into a Result object as that is what run expects
             child.settings = results.Result(child_setts[child_name])
@@ -496,8 +451,7 @@
                 self.dependency(child)
                 log.flow(f'SlurmID:  {child.slurm_job_id}', ['straight', 'skip', 'end'])
                 log.flow()
-
-<<<<<<< HEAD
+                
             if self.decompose_elstat:
                 child_STOFIT = ADFJob(child)
                 child_STOFIT.name += '_STOFIT'
@@ -547,18 +501,6 @@
                     log.flow(f'SlurmID:  {child_NoElectrons.slurm_job_id}', ['straight', 'skip', 'end'])
                     log.flow()
 
-=======
-            log.flow(log.Emojis.good + " Submitting", ["straight", "end"])
-            # recast the plams.Settings object into a Result object as that is what run expects
-            child.settings = results.Result(child_setts[childname])
-            child.run()
-            self.dependency(child)
-
-            log.flow(f"SlurmID:  {child.slurm_job_id}", ["straight", "skip", "straight"])
-            log.flow(f"Work dir: {child.workdir}", ["straight", "skip", "end"])
-            log.flow()
->>>>>>> f0680d78
-
         # in the parent job the atoms should have the region and adf.f defined as options
         atom_lines = []
         # for each atom we check which child it came from
@@ -568,11 +510,7 @@
                     # we check by looking at the symbol and coordinates of the atom
                     if (atom.symbol, atom.x, atom.y, atom.z) == (childatom.symbol, childatom.x, childatom.y, childatom.z):
                         # now write the symbol and coords as a string with the correct suffix
-<<<<<<< HEAD
                         atom_lines.append(f'\t\t{atom.symbol} {atom.x} {atom.y} {atom.z} region={child_name} adf.f={child_name}')
-=======
-                        atom_lines.append(f"\t\t{atom.symbol} {atom.x} {atom.y} {atom.z} region={childname} adf.f={childname}")
->>>>>>> f0680d78
 
         old_name = self.name
         # write the atoms block as a string with new line characters
@@ -580,15 +518,10 @@
         # set the _molecule to None, otherwise it will overwrite the atoms block
         self._molecule = None
         # run this job
-<<<<<<< HEAD
         self.rundir = j(self.rundir, old_name)
         self.name = 'complex'
         log.flow(log.Emojis.good + ' Submitting parent job', ['split'])
-=======
-        self.rundir = j(self.rundir, self.name)
-        self.name = "complex"
-        log.flow(log.Emojis.good + " Submitting parent job", ["split"])
->>>>>>> f0680d78
+      
         super().run()
         log.flow(f"SlurmID: {self.slurm_job_id}", ["straight", "end"])
         log.flow()
@@ -604,7 +537,6 @@
         super().run()
         log.flow(f"SlurmID: {self.slurm_job_id}", ["straight", "end"])
         log.flow()
-<<<<<<< HEAD
 
         # also do the calculation with no electrons on the fragments if the user requested a elstat decomposition
         if self.decompose_elstat:
@@ -674,9 +606,6 @@
                 log.flow()
 
         log.flow(log.Emojis.finish + ' Done, bye!', ['startinv'])
-=======
-        log.flow(log.Emojis.finish + " Done, bye!", ["startinv"])
->>>>>>> f0680d78
 
 
 class DensfJob(Job):
@@ -736,13 +665,8 @@
             if len(self._mos) > 0:
                 inpf.write("Orbitals SCF\n")
                 for orb in self._mos:
-<<<<<<< HEAD
                     inpf.write(f'    {orb.symmetry} {orb.index_in_symlabel + 1}\n')
                 inpf.write('END\n')
-=======
-                    inpf.write(f"    {orb.symmetry} {orb.index}\n")
-                inpf.write("END\n")
->>>>>>> f0680d78
 
             if len(self._sfos) > 0:
                 inpf.write("Orbitals SFO\n")
@@ -771,21 +695,13 @@
         cuboutput = f"{os.path.split(self.settings.ADFFile)[0]}/{self.settings.grid}"
 
         for mo in self._mos:
-<<<<<<< HEAD
             spin_part = '' if mo.spin == 'AB' else f'_{mo.spin}'
             paths.append(f'{cuboutput}%SCF_{mo.symmetry}{spin_part}%{mo.index_in_symlabel + 1}.cub')
 
         for sfo in self._sfos:
             spin_part = '' if sfo.spin == 'AB' else f'_{sfo.spin}'
             paths.append(f'{cuboutput}%SFO_{sfo.symmetry}{spin_part}%{sfo.index}.cub')
-        # print(paths)
-=======
-            paths.append(f"{cuboutput}%SCF_{mo.symmetry}%{mo.index}.cub")
-
-        for sfo in self._sfos:
-            paths.append(f"{cuboutput}%SFO_{sfo.symmetry}%{sfo.index}.cub")
-
->>>>>>> f0680d78
+
         return paths
 
     def can_skip(self):
