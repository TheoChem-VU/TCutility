import os
from typing import TYPE_CHECKING, Dict, Optional

from scm import plams

from tcutility import data, formula, log, molecule, results, spell_check
from tcutility.errors import TCCompDetailsError, TCJobError
from tcutility.job.ams import AMSJob
from tcutility.job.generic import Job
from typing import List

j = os.path.join

if TYPE_CHECKING:
    import pyfmo


class ADFJob(AMSJob):
    def __init__(self, *args, **kwargs):
        self.settings = results.Result()
        self._functional = None
        self._core = None
        self.solvent("vacuum")
        self.basis_set("TZ2P")
        self.quality("Good")
        self.SCF(thresh=1e-8)
        self.single_point()

        super().__init__(*args, **kwargs)

    def __str__(self):
        return f"{self._task}({self._functional}/{self._basis_set}), running in {os.path.join(os.path.abspath(self.rundir), self.name)}"

    def basis_set(self, typ: str = "TZ2P", core: str = "None"):
        """
        Set the basis-set type and frozen core approximation for this calculation.

        Args:
            typ: the type of basis-set to use. Default is TZ2P.
            core: the size of the frozen core approximation. Default is None.

        Raises:
            ValueError: if the basis-set name or core is incorrect.

        .. note:: If the selected functional is the r2SCAN-3c functional, then the basis-set will be set to mTZ2P.

        .. seealso::
            :mod:`tcutility.data.basis_sets` for an overview of the available basis-sets in ADF.
        """
        spell_check.check(typ, data.basis_sets.available_basis_sets["ADF"], ignore_case=True)
        spell_check.check(core, ["None", "Small", "Large"], ignore_case=True)
        if self._functional == "r2SCAN-3c" and typ != "mTZ2P":
            log.warn(f"Basis set {typ} is not allowed with r2SCAN-3c, switching to mTZ2P.")
            typ = "mTZ2P"
        self._basis_set = typ
        self._core = core
        self.settings.input.adf.basis.type = typ
        self.settings.input.adf.basis.core = core

    def spin_polarization(self, val: int):
        """
        Set the spin-polarization of the system. If the value is not zero the calculation will also be unrestricted.
        """
        self.settings.input.adf.SpinPolarization = val
        if val != 0:
            self.settings.input.adf.Unrestricted = "Yes"

    def multiplicity(self, val: int):
        """
        Set the multiplicity of the system. If the value is not one the calculation will also be unrestricted.
        We use the following values:

        1) singlet
        2) doublet
        3) triplet
        4) ...

        The multiplicity is equal to 2*S+1 for spin-polarization S.
        """
        self.settings.input.adf.SpinPolarization = (val - 1) // 2
        if val != 1:
            self.settings.input.adf.Unrestricted = "Yes"

    def unrestricted(self, val: bool):
        """
        Whether the calculation should be unrestricted.
        """
        self.settings.input.adf.Unrestricted = "Yes" if val else "No"

    def occupations(self, strategy: str):
        """
        Set the orbital filling strategy for ADF.

        Args:
            strategy: the name of the filling strategy. This can contain multiple of the options allowed.

        .. seealso::
            The SCM documentation can be found at https://www.scm.com/doc/ADF/Input/Electronic_Configuration.html#aufbau-smearing-freezing
        """
        self.settings.input.adf.Occupations = strategy

    def irrep_occupations(self, irrep: str, orbital_numbers: str):
        """
        Set the orbital occupations per irrep.

        Args:
            irrep: the irrep to set occupations for.
            orbital_numbers: the orbital occupation numbers as you would write in an input file.s
        """
        self.settings.input.adf.IrrepOccupations[irrep] = orbital_numbers

    def quality(self, val: str = "Good"):
        """
        Set the numerical quality of the calculation.

        Args:
            val: the numerical quality value to set to. This is the same as the ones used in the ADF GUI. Defaults to Good.

        Raises:
            ValueError: if the quality value is incorrect.
        """
        spell_check.check(val, ["Basic", "Normal", "Good", "VeryGood", "Excellent"], ignore_case=True)
        self.settings.input.adf.NumericalQuality = val

    def SCF_convergence(self, thresh: float = 1e-8):
        """
        Set the SCF convergence criteria for the job.

        Args:
            thresh: the convergence criteria for the SCF procedure. Defaults to 1e-8.

        .. deprecated:: 0.9.2
            Please use :meth:`ADFJob.SCF` instead of this method.
        """
        log.warn("This method has been deprecated, please use ADFJob.SCF instead.")
        self.SCF(thresh=thresh)

    def SCF(self, iterations: int = 300, thresh: float = 1e-8):
        """
        Set the SCF settings for this calculations.

        Args:
            iterations: number of iterations to perform for this calculation. Defaults to 300.
            thresh: the convergence criteria for the SCF procedure. Defaults to 1e-8.

        .. note::
            When setting the number of iterations to 0 or 1 the ``AlwaysClaimSuccess`` key will also be set to ``Yes``.
            This is to prevent the job from being flagged as a failure when reading it using :mod:`tcutility.results`.
        """
        self.settings.input.adf.SCF.Iterations = iterations
        self.settings.input.adf.SCF.Converge = thresh

        if iterations in [0, 1]:
            self.settings.input.ams.EngineDebugging.AlwaysClaimSuccess = "Yes"

    def functional(self, funtional_name: str, dispersion: str = None):
        """
        Set the functional to be used by the calculation. This also sets the dispersion if it is specified in the functional name.

        Args:
            funtional_name: the name of the functional. The value can be the same as the ones used in the ADF GUI.
            dispersion: dispersion setting to use with the functional. This is used when you want to use a functional from LibXC.

        Raises:
            ValueError: if the functional name is not recognized.

        .. note:: Setting the functional to r2SCAN-3c will automatically set the basis-set to mTZ2P.

        .. seealso::
            :mod:`tcutility.data.functionals` for an overview of the available functionals in ADF.
        """
        # before adding the new functional we should clear any previous functional settings
        self.settings.input.adf.pop("XC", None)

        functional = funtional_name.strip()
        functional = functional.replace("-D4(EEQ)", "-D4")  # D4(EEQ) and D4 are the same, unlike D3 and D3(BJ)
        self._functional = functional

        if functional == "r2SCAN-3c" and self._basis_set != "mTZ2P":
            log.info(f"Switching basis set from {self._basis_set} to mTZ2P for r2SCAN-3c.")
            self.basis_set("mTZ2P")

        if functional == "SSB-D":
            raise TCCompDetailsError(section="Functional", message='There are two functionals called SSB-D, please use "GGA:SSB-D" or "MetaGGA:SSB-D".')

        if not data.functionals.get(functional):
            raise TCCompDetailsError(section="Functional", message=f"XC-functional {functional} not found.")
        else:
            func = data.functionals.get(functional)
            self.settings.input.adf.update(func.adf_settings)

    def relativity(self, level: str = "Scalar"):
        """
        Set the treatment of relativistic effects for this calculation.

        Args:
            level: the level to set. Can be the same as the values in the ADF GUI and documentation. By default it is set to Scalar.

        Raises:
            ValueError: if the relativistic correction level is not correct.
        """
        spell_check.check(level, ["Scalar", "None", "Spin-Orbit"], ignore_case=True)
        self.settings.input.adf.relativity.level = level

    def solvent(self, name: str = None, eps: float = None, rad: float = None, use_klamt: bool = False, radii: Optional[Dict[str, float]] = None):
        """
        Model solvation using COSMO for this calculation.

        Args:
            name: the name of the solvent you want to use. Please see the ADF manual for a list of available solvents.
            eps: the dielectric constant of your solvent. You can use this in place of the solvent name if you need more control over COSMO.
            rad: the radius of the solvent molecules. You can use this in place of the solvent name if you need more control over COSMO.
            use_klamt: whether to use the klamt atomic radii. This is usually used when you have charged species (?).
            radii: the atomic radii to use for the COSMO calculation. A dictionary such as {Cl: 1.04} will be converted to Cl = 0.01 in the input script. This gets (partially) overwritten if use_klamt is enables.

        Raises:
            ValueError: if the solvent name is given, but incorrect.

        .. seealso::
            :mod:`tcutility.data.cosmo` for an overview of the available solvent names and formulas.
        """
        if name:
            spell_check.check(name, data.cosmo.available_solvents, ignore_case=True, insertion_cost=0.3)
            self._solvent = name
        else:
            self._solvent = f"COSMO(eps={eps} rad={rad})"

        if name == "vacuum":
            self.settings.input.adf.pop("Solvation", None)
            return

        self.settings.input.adf.Solvation.Surf = "Delley"
        solv_string = ""
        if name:
            solv_string += f"name={name} "
        else:
            self.settings.input.adf.Solvation.Solv = f"eps={eps} rad={rad} "
        if use_klamt:
            solv_string += "cav0=0.0 cav1=0.0"
        else:
            solv_string += "cav0=0.0 cav1=0.0067639"
        self.settings.input.adf.Solvation.Solv = solv_string

        self.settings.input.adf.Solvation.Charged = "method=CONJ corr"
        self.settings.input.adf.Solvation["C-Mat"] = "POT"
        self.settings.input.adf.Solvation.SCF = "VAR ALL"
        self.settings.input.adf.Solvation.CSMRSP = None

        if radii is not None:
            self.settings.input.adf.solvation.radii = radii

        if use_klamt:
            radii = {"H": 1.30, "C": 2.00, "N": 1.83, "O": 1.72, "F": 1.72, "Si": 2.48, "P": 2.13, "S": 2.16, "Cl": 2.05, "Br": 2.16, "I": 2.32}
            self.settings.input.adf.solvation.radii = radii

    def symmetry(self, group: str):
        """
        Specify the symmetry group to be used by ADF.

        Args:
            group: the symmetry group to be used.
        """
        self.settings.input.adf.Symmetry = group

    def _check_job(self):
        # if we have spinpolarization we do not want to use DFTB to calculate the initial hessian
        if self.settings.input.adf.SpinPolarization != 0 and self.settings.input.ams.GeometryOptimization.InitialHessian.Type == "CalculateWithFastEngine":
            # we simply remove it from the geometryoptimization block
            self.settings.input.ams.GeometryOptimization.pop("InitialHessian", None)

<<<<<<< HEAD
    def excitations(self, excitation_number: int = 10, excitation_type: str = "", method: str = "Davidson", use_TDA: bool = False):
=======
    def excitations(self, excitation_number: int = 10, excitation_type: str = '', method: str = 'Davidson', use_TDA: bool = False, energy_gap: List[float] = None):
>>>>>>> 09063873
        """
        Calculate the electronic excitations using TD-DFT.

        Args:
            excitation_number: the number of excitations to include. Defaults to ``10``.
            excitation_type: the type of excitations to include.
                Defaults to an empty string, indicating the default value for ADF.
            method: the excitation methodology to use. Defaults to ``Davidson``.
                If set to the ``None``, the excitations are disabled.
            use_TDA: whether to enable the Tamm-Dancoff approximation. Defaults to ``False``.
            energy_gap: list with two variables from which to limit excitations calculated i.e. ``(0, 0.3)`` in Hartrees. Defaults to ``None``.
        """
<<<<<<< HEAD
        # clean the input file first
        [self.settings.input.adf.Excitations.pop(key, None) for key in ["davidson", "exact", "bse", "singleorbtrans", "stda", "stddft", "tda-dftb", "td-dftb"]]
        [self.settings.input.adf.pop(key, None) for key in ["cvndft", "tda"]]
        [self.settings.input.adf.Excitations.pop(key, None) for key in ["allowed", "onlysing", "onlytrip", "sopert"]]
=======
        # clean the input first
        [self.settings.input.adf.Excitations.pop(key, None) for key in ['davidson', 'exact', 'bse', 'singleorbtrans', 'stda', 'stddft', 'tda-dftb', 'td-dftb']]
        [self.settings.input.adf.pop(key, None) for key in ['cvndft', 'tda']]
        [self.settings.input.adf.Excitations.pop(key, None) for key in ['allowed', 'onlysing', 'onlytrip', 'sopert']]
>>>>>>> 09063873

        if method is None:
            return

        _allowed_methods = [
            "Davidson",
            "Exact",
            "BSE",
            "CV(n)-DFT",
            "Delta Eps",
            "sTDA",
            "sTDDFT",
            "TDA-DFT+TB",
            "TD-DFT+TB",
        ]
        spell_check.check(method, _allowed_methods, ignore_case=True)

        if method.lower() == "davidson":
            self.settings.input.adf.Excitations.davidson = "\n    End"
        elif method.lower() == "exact":
            self.settings.input.adf.Excitations.exact = "\n    End"
        elif method.lower() == "bse":
            self.settings.input.adf.Excitations.bse = "Yes"
        elif method.lower() == "cv(n)-dft":
            self.settings.input.adf.Excitations.davidson = "\n    End"
            self.settings.input.adf.CVnDFT.R_CV_DFT = "&"
            self.settings.input.adf.CVnDFT.SubEnd = ""
        elif method.lower() == "delta eps":
            self.settings.input.adf.Excitations.SingleOrbTrans = "Yes"
        elif method.lower() == "stda":
            self.settings.input.adf.Excitations.STDA = "Yes"
        elif method.lower() == "stddft":
            self.settings.input.adf.Excitations.STDDFT = "Yes"
        elif method.lower() == "tda-dft+tb":
            self.settings.input.adf.Excitations["TDA-DFTB"] = "Yes"
        elif method.lower() == "td-dft+tb":
            self.settings.input.adf.Excitations["TD-DFTB"] = "Yes"

        _allowed_types = [
            "None",
            "AllowedOnly",
            "SingletOnly",
            "TripletOnly",
            "SingletAndTriplet",
            "Spin-Orbit (Perturbative)",
            "Spin-Orbit (SCF)",
            "Default",
            "",
        ]
        spell_check.check(excitation_type, _allowed_types, ignore_case=True)

        if excitation_type.lower() == "allowedonly":
            self.settings.input.adf.Excitations.Allowed = "Yes"
        elif excitation_type.lower() == "singletonly":
            self.settings.input.adf.Excitations.OnlySing = "Yes"
        elif excitation_type.lower() == "tripletonly":
            self.settings.input.adf.Excitations.OnlyTrip = "Yes"
        elif excitation_type.lower() == "spin-orbit (perturbative)":
            self.settings.input.adf.Excitations.SOPert = ""
        # these values all do not have specific keys in the Excitation block
        elif excitation_type.lower() in ["singletandtriplet", "default", "", "spin-orbit (scf)"]:
            pass

        self.settings.input.adf.Excitations.Lowest = excitation_number

        if use_TDA:
<<<<<<< HEAD
            self.settings.input.adf.TDA = "Yes"
=======
            self.settings.input.adf.TDA = 'Yes'

        if energy_gap is not None:
            self.settings.input.adf.MODIFYEXCITATION.UseOccVirtRange = f'{energy_gap[0]} {energy_gap[1]}'
            if self.settings.input.adf.relativity.level.lower() == 'scalar'  or 'spin-orbit':
                self.settings.input.adf.MODIFYEXCITATION.UseScaledZORA = ' '


def copy_atom(atom):
    s, c = atom.symbol, atom.coords
    return plams.Atom(symbol=s, coords=c)
>>>>>>> 09063873


class ADFFragmentJob(ADFJob):
    def __init__(self, *args, **kwargs):
<<<<<<< HEAD
        self.decompose_elstat = kwargs.pop("decompose_elstat", False)
        self.counter_poise = kwargs.pop("counter_poise", False)
        self.scf0_calculation = kwargs.pop("sfo0_calculation", False)
=======
        self.decompose_elstat = kwargs.pop('decompose_elstat', False)
        self.counter_poise = kwargs.pop('counter_poise', False)
        self.scf0_calculation = kwargs.pop('sfo0_calculation', False)
>>>>>>> 09063873
        self.child_jobs = {}
        super().__init__(*args, **kwargs)
        self.name = "EDA"

<<<<<<< HEAD
        # by default print the fock matrix
        self.settings.input.adf.print = "FmatSFO"
=======
>>>>>>> 09063873

    def add_fragment(self, mol: plams.Molecule, name: str = None, charge: int = 0, spin_polarization: int = 0):
        """
        Add a fragment to this job. Optionally give the name, charge and spin-polarization of the fragment as well.

        Args:
            mol: the molecule corresponding to the fragment.
            name: the name of the fragment. By default it will be set to ``fragment{N+1}`` if ``N`` is the number of fragments already present.
            charge: the charge of the fragment to be added.
            spin_polarization: the spin-polarization of the fragment to be added.
        """
        # in case of giving fragments as indices we dont want to add the fragment to the molecule later
        add_frag_to_mol = True
        # we can be given a list of atoms
        if isinstance(mol, list) and isinstance(mol[0], plams.Atom):
            mol_ = plams.Molecule()
            [mol_.add_atom(copy_atom(atom)) for atom in mol]
            mol = mol_

        # or a list of integers
        if isinstance(mol, list) and isinstance(mol[0], int):
            if not self._molecule:
                log.error(f"Trying to add fragment based on atom indices, but main job does not have a molecule yet. Call the {self.__class__.__name__}.molecule method to add one.")
                return
            mol_ = plams.Molecule()

            [mol_.add_atom(copy_atom(self._molecule[i])) for i in mol]
            mol = mol_.copy()
            add_frag_to_mol = False

        # check if the atoms in the new fragment are already present in the other fragments.
        # if it is we should raise an error
        for child in self.child_jobs.values():
            if any((atom.symbol, atom.coords) == (myatom.symbol, myatom.coords) for atom in child._molecule for myatom in mol):
                raise TCJobError(job_class=self.__class__.__name__, message="The atoms in the new fragment are already present in the other fragments.")

        name = name or f"fragment{len(self.child_jobs) + 1}"
        self.child_jobs[name] = ADFJob(test_mode=self.test_mode)
        self.child_jobs[name].molecule(mol)
        if charge:
            self.child_jobs[name].charge(charge)
        if spin_polarization:
            self.child_jobs[name].spin_polarization(spin_polarization)
        setattr(self, name, self.child_jobs[name])

        if not add_frag_to_mol:
            return

        if self._molecule is None:
            self._molecule = plams.Molecule()
            [self._molecule.add_atom(copy_atom(atom)) for atom in self.child_jobs[name]._molecule]
        else:
            for atom in self.child_jobs[name]._molecule:
                if any((atom.symbol, atom.coords) == (myatom.symbol, myatom.coords) for myatom in self._molecule):
                    continue
                self._molecule.add_atom(copy_atom(atom))

    def guess_fragments(self):
        """
        Guess what the fragments are based on data stored in the molecule provided for this job.
        This will automatically set the correct fragment molecules, names, charges and spin-polarizations.

        .. seealso::
            | :func:`tcutility.molecule.guess_fragments` for an explanation of the xyz-file format required to guess the fragments.
            | :meth:`ADFFragmentJob.add_fragment` to manually add a fragment.

        .. note::
            This function will be automatically called if there were no fragments given to this calculation.
        """
        frags = molecule.guess_fragments(self._molecule)
        if frags is None:
            log.error("Could not load fragment data for the molecule.")
            return False

        for fragment_name, fragment in frags.items():
            charge = fragment.flags.get("charge", 0)
            spin_polarization = fragment.flags.get("spinpol", 0)
            self.add_fragment(fragment, fragment_name, charge=charge, spin_polarization=spin_polarization)

        return True

    def remove_virtuals(self, frag=None, subspecies=None, nremove=None):
        """
        Remove virtual orbitals from the fragments.

        Args:
            frag: the fragment to remove virtuals from. If set to ``None`` we remove all virtual orbitals of all fragments.
            subspecies: the symmetry subspecies to remove virtuals from. If set to ``None`` we assume we have ``A`` subspecies.
            nremove: the number of virtuals to remove. If set to ``None`` we will guess the number of virtuals based on the basis-set chosen.
        """
        if frag is None:
            self.settings.input.adf.RemoveAllFragVirtuals = "Yes"
            return

        # if nremove is not given we will get it from the atoms in the fragment
        if nremove is None:
            # guess the virtual numbers only works for non-frozen-core calculations
            if self._core.lower() != "none":
                raise TCJobError(job_class=self.__class__.__name__, message="Cannot guess number of virtual orbitals for calculations with a frozen core.")
            # the basis-set has to be present in the prepared data
            if self._basis_set.lower() not in [bs.lower() for bs in data.basis_sets._number_of_orbitals.keys()]:
                raise TCJobError(job_class=self.__class__.__name__, message=f"Cannot guess number of virtual orbitals for calculations with the {self._basis_set} basis-set.")

            # sum up the number of virtuals per atom in the fragment
            nremove = 0
            for atom in self.child_jobs[frag]._molecule:
                nremove += data.basis_sets.number_of_virtuals(atom.symbol, self._basis_set)
            # positive charge adds a virtual and negative removes a virtual
            nremove += self.child_jobs[frag].settings.input.ams.System.charge or 0

        self.settings.input.adf.setdefault("RemoveFragOrbitals", "")
        self.settings.input.adf.RemoveFragOrbitals += f"""
    {frag}
      {subspecies or 'A'} {nremove}
    SubEnd
  End
        """

    def frag_occupations(self, frag=None, subspecies=None, alpha=None, beta=None):
        """
        Set the occupations of the fragments.

        Args:
            frag: the fragment to set the occupations for.
            subspecies: the symmetry subspecies to set the occupations for. If set to ``None`` we assume we have ``A`` subspecies.
            alpha: the number of alpha electrons. If set to ``None`` we will guess the number of electrons based on the spin-polarization set.
            beta: the number of beta electrons. If set to ``None`` we will guess the number of electrons based on the spin-polarization set.
        """

        child_job = self.child_jobs[frag]

        if alpha is None and beta is None:
            spinpol = child_job.settings.input.adf.SpinPolarization or 0
            charge = child_job.settings.input.ams.system.charge or 0
            nelectrons = sum(atom.atnum for atom in child_job._molecule) - charge
            alpha = nelectrons // 2 + spinpol
            beta = nelectrons // 2

        self.settings.input.adf.setdefault("FragOccupations", "")
        self.settings.input.adf.FragOccupations = self.settings.input.adf.FragOccupations.replace(" End", "")
        self.settings.input.adf.FragOccupations += f"""
    {frag}
      {subspecies or 'A'} {alpha} // {beta}
    SubEnd
  End
        """

    def run(self):
        """
        Run the ``ADFFragmentJob``. This involves setting up the calculations for each fragment as well as the parent job.
        It will also submit a calculation with the SCF iterations set to 0 in order to facilitate investigation of the field effects using PyOrb.
        """
        # check if the user defined fragments for this job

        if len(self.child_jobs) == 0:
            log.warn("Fragments were not specified yet, trying to read them from the xyz file ...")

            # if they did not define the fragments, try to guess them using the xyz-file
            if not self.guess_fragments():
                log.error("Please specify the fragments using ADFFragmentJob.add_fragment or specify them in the xyz file.")
                raise

        mol_str = " + ".join([formula.molecule(child._molecule) for child in self.child_jobs.values()])
        log.flow(f"ADFFragmentJob [{mol_str}]", ["start"])
        # obtain some system wide properties of the molecules
        charge = sum([child.settings.input.ams.System.charge or 0 for child in self.child_jobs.values()])
        unrestricted = any([(child.settings.input.adf.Unrestricted or "no").lower() == "yes" for child in self.child_jobs.values()]) or (self.settings.input.adf.Unrestricted or "no").lower() == "yes"
        spinpol = sum([child.settings.input.adf.SpinPolarization or 0 for child in self.child_jobs.values()])
        log.flow(f"Level:             {self._functional}/{self._basis_set}")
        log.flow(f"Solvent:           {self._solvent}")
        log.flow(f"Charge:            {charge}", ["straight"])
        log.flow(f"Unrestricted:      {unrestricted}", ["straight"])
        log.flow(f"Spin-Polarization: {spinpol}", ["straight"])
        log.flow()

        # this job and all its children should have the same value for unrestricted
        # [child.unrestricted(unrestricted) for child in self.child_jobs.values()]

        # propagate the post- and preambles to the child_jobs
        [child.add_preamble(preamble) for preamble in self._preambles for child in self.child_jobs.values()]
        [child.add_postamble(postamble) for postamble in self._postambles for child in self.child_jobs.values()]

        # we now update the child settings with the parent settings
        # this is because we have to propagate settings such as functionals, basis sets etc.
        sett = self.settings.as_plams_settings()  # first create a plams settings object
        # same for the children
        child_setts = {name: child.settings.as_plams_settings() for name, child in self.child_jobs.items()}
        # update the children using the parent settings
        [child_sett.update(sett) for child_sett in child_setts.values()]
        [child_sett.input.adf.pop("RemoveFragOrbitals", None) for child_sett in child_setts.values()]
        [child_sett.input.adf.pop("RemoveAllFragVirtuals", None) for child_sett in child_setts.values()]
        [child_sett.input.adf.pop("FragOccupations", None) for child_sett in child_setts.values()]
        # remove settings related to electronic excitations
        [child_sett.input.adf.pop("Excitations", None) for child_sett in child_setts.values()]
        [child_sett.input.adf.pop("TDA", None) for child_sett in child_setts.values()]
        # same for sbatch settings
        [child.sbatch(**self._sbatch) for child in self.child_jobs.values()]

        # now set the charge, spinpol, unrestricted for the parent
        if charge:
            self.charge(charge)
        if spinpol:
            self.spin_polarization(spinpol)
        if unrestricted:
            self.unrestricted(unrestricted)
            self.settings.input.adf.UnrestrictedFragments = "Yes"

        elstat_jobs = {}

        # now we are going to run each child job
        for i, (child_name, child) in enumerate(self.child_jobs.items(), start=1):
            # the child name will be prepended with SP showing that it is the singlepoint calculation
            child.name = f"frag_{child_name}"
            child.rundir = j(self.rundir, self.name)

            # # add the path to the child adf.rkf file as a dependency to the parent job
            self.settings.input.adf.fragments[child_name] = j(child.workdir, "adf.rkf")

            # recast the plams.Settings object into a Result object as that is what run expects
            child.settings = results.Result(child_setts[child_name])

            log.flow(f"Fragment ({i}/{len(self.child_jobs)}) {child_name} [{formula.molecule(child._molecule)}]", ["split"])
            log.flow(f"Charge:            {child.settings.input.ams.System.charge or 0}", ["straight", "straight"])
            log.flow(f"Spin-Polarization: {child.settings.input.adf.SpinPolarization or 0}", ["straight", "straight"])
            log.flow(f"Work dir:          {child.workdir}", ["straight", "straight"])

            if child.can_skip():
                log.flow(log.Emojis.warning + " Already ran, skipping", ["straight", "end"])
                log.flow()
            else:
                log.flow(log.Emojis.good + " Submitting", ["straight", "end"])
                [child._sbatch.pop(key, None) for key in ["D", "chdir", "J", "job_name", "o", "output"]]
                child.run()
                self.dependency(child)
                log.flow(f"SlurmID:  {child.slurm_job_id}", ["straight", "skip", "end"])
                log.flow()

            if self.decompose_elstat:
                child_STOFIT = ADFJob(child)
                child_STOFIT.name += "_STOFIT"
                elstat_jobs[child_STOFIT.name] = child_STOFIT
                child_STOFIT.settings.input.adf.STOFIT = ""
                child_STOFIT.settings.input.adf.PRINT += " Elstat"
                child_STOFIT.settings.input.adf.pop("NumericalQuality")
                child_STOFIT.settings.input.adf.BeckeGrid.Quality = "Excellent"

                log.flow(f"Fragment ({i}/{len(self.child_jobs)}) {child_name} [{formula.molecule(child._molecule)}] with STOFIT", ["split"])
                log.flow(f"Charge:            {child_STOFIT.settings.input.ams.System.charge or 0}", ["straight", "straight"])
                log.flow(f"Spin-Polarization: {child_STOFIT.settings.input.adf.SpinPolarization or 0}", ["straight", "straight"])
                log.flow(f"Work dir:          {child_STOFIT.workdir}", ["straight", "straight"])

                if child_STOFIT.can_skip():
                    log.flow(log.Emojis.warning + " Already ran, skipping", ["straight", "end"])
                    log.flow()
                else:
                    log.flow(log.Emojis.good + " Submitting", ["straight", "end"])
                    [child_STOFIT._sbatch.pop(key, None) for key in ["D", "chdir", "J", "job_name", "o", "output"]]
                    child_STOFIT.run()
                    self.dependency(child_STOFIT)
                    log.flow(f"SlurmID:  {child_STOFIT.slurm_job_id}", ["straight", "skip", "end"])
                    log.flow()

                child_NoElectrons = ADFJob(child)
                child_NoElectrons.name += "_NoElectrons"
                elstat_jobs[child_NoElectrons.name] = child_NoElectrons

                child_NoElectrons.settings.input.adf.STOFIT = ""
                child_NoElectrons.settings.input.adf.PRINT += " Elstat"
                child_NoElectrons.charge(molecule.number_of_electrons(child_NoElectrons._molecule))
                child_NoElectrons.spin_polarization(0)
                child_NoElectrons.settings.input.adf.pop("NumericalQuality")
                child_NoElectrons.settings.input.adf.BeckeGrid.Quality = "Excellent"

                log.flow(f"Fragment ({i}/{len(self.child_jobs)}) {child_name} [{formula.molecule(child._molecule)}] without Electrons", ["split"])
                log.flow(f"Charge:            {child_NoElectrons.settings.input.ams.System.charge or 0}", ["straight", "straight"])
                log.flow(f"Spin-Polarization: {child_NoElectrons.settings.input.adf.SpinPolarization or 0}", ["straight", "straight"])
                log.flow(f"Work dir:          {child_NoElectrons.workdir}", ["straight", "straight"])

                if child_NoElectrons.can_skip():
                    log.flow(log.Emojis.warning + " Already ran, skipping", ["straight", "end"])
                    log.flow()
                else:
                    log.flow(log.Emojis.good + " Submitting", ["straight", "end"])
                    [child_NoElectrons._sbatch.pop(key, None) for key in ["D", "chdir", "J", "job_name", "o", "output"]]
                    child_NoElectrons.run()
                    self.dependency(child_NoElectrons)
                    log.flow(f"SlurmID:  {child_NoElectrons.slurm_job_id}", ["straight", "skip", "end"])
                    log.flow()

        # in the parent job the atoms should have the region and adf.f defined as options
        atom_lines = []
        # for each atom we check which child it came from
        for atom in self._molecule:
            for child_name, child in self.child_jobs.items():
                for childatom in child._molecule:
                    # we check by looking at the symbol and coordinates of the atom
                    if (atom.symbol, atom.x, atom.y, atom.z) == (childatom.symbol, childatom.x, childatom.y, childatom.z):
                        # now write the symbol and coords as a string with the correct suffix
                        atom_lines.append(f"\t\t{atom.symbol} {atom.x} {atom.y} {atom.z} region={child_name} adf.f={child_name}")

        old_name = self.name
        # write the atoms block as a string with new line characters
        self.settings.input.ams.system.atoms = ("\n" + "\n".join(atom_lines) + "\n\tEnd").expandtabs(4)
        # set the _molecule to None, otherwise it will overwrite the atoms block
        self._molecule = None
        # run this job
        self.rundir = j(self.rundir, old_name)
        self.name = "complex"
        log.flow(log.Emojis.good + " Submitting parent job", ["split"])

        super().run()
        log.flow(f"SlurmID: {self.slurm_job_id}", ["straight", "end"])
        log.flow()

        # also do the calculation with SCF cycles set to 1 if desired
        if self.scf0_calculation:
            old_iters = self.settings.input.adf.SCF.Iterations or 300
            self.SCF(iterations=0)
            # we must repopulate the sbatch settings for the new run
            [self._sbatch.pop(key, None) for key in ["D", "chdir", "J", "job_name", "o", "output"]]
            self.name = "complex_SCF0"
            log.flow(log.Emojis.good + " Submitting extra job with 0 SCF iterations", ["split"])

            super().run()
            log.flow(f"SlurmID: {self.slurm_job_id}", ["straight", "end"])
            log.flow()

            # reset the SCF iterations
            self.SCF(iterations=old_iters)

        # also do the calculation with no electrons on the fragments if the user requested a elstat decomposition
        if self.decompose_elstat:
            frag_names = self.child_jobs.keys()
            self.settings.input.adf.pop("NumericalQuality")
            self.settings.input.adf.BeckeGrid.Quality = "Excellent"
            [self._sbatch.pop(key, None) for key in ["D", "chdir", "J", "job_name", "o", "output"]]
            self.name = "complex_STOFIT"

            # set the region and fragment files correctly
            atom_lines_ = []
            for line in atom_lines:
                for frag in frag_names:
                    line = line.replace(frag, f"{frag}_STOFIT")
                atom_lines_.append(line)

            self.settings.input.ams.system.atoms = ("\n" + "\n".join(atom_lines_) + "\n\tEnd").expandtabs(4)
            # set the fragment references correctly
            self.settings.input.adf.pop("fragments")
            for frag_name in frag_names:
                self.settings.input.adf.fragments[frag_name + "_STOFIT"] = j(elstat_jobs["frag_" + frag_name + "_STOFIT"].workdir, "adf.rkf")
            self.settings.input.adf.STOFIT = ""
            self.settings.input.adf.PRINT += " Elstat"
            [self._sbatch.pop(key, None) for key in ["D", "chdir", "J", "job_name", "o", "output"]]
            log.flow(log.Emojis.good + " Submitting complex with STOFIT", ["split"])
            super().run()
            log.flow(f"SlurmID: {self.slurm_job_id}", ["straight", "end"])
            log.flow()

            for frag in frag_names:
                # other_frags stores fragment names for fragments that keep their electrons
                other_frags = [frag_ for frag_ in frag_names if frag_ != frag]

                # we must repopulate the sbatch settings for the new run
                [self._sbatch.pop(key, None) for key in ["D", "chdir", "J", "job_name", "o", "output"]]
                self.name = f"complex_{frag}_NoElectrons"

                # set the region and fragment files correctly
                atom_lines_ = []
                for line in atom_lines:
                    line = line.replace(frag, f"{frag}_NoElectrons")
                    for other_frag in other_frags:
                        line = line.replace(other_frag, f"{other_frag}_STOFIT")
                    atom_lines_.append(line)
                self.settings.input.ams.system.atoms = ("\n" + "\n".join(atom_lines_) + "\n\tEnd").expandtabs(4)

                # set the fragment references correctly
                self.settings.input.adf.pop("fragments")
                self.settings.input.adf.fragments[frag + "_NoElectrons"] = j(elstat_jobs["frag_" + frag + "_NoElectrons"].workdir, "adf.rkf")
                for other_frag in other_frags:
                    self.settings.input.adf.fragments[other_frag + "_STOFIT"] = j(elstat_jobs["frag_" + other_frag + "_STOFIT"].workdir, "adf.rkf")

                other_charge = sum([elstat_jobs["frag_" + other_frag + "_STOFIT"].settings.input.ams.System.charge for other_frag in other_frags])
                total_charge = other_charge + (elstat_jobs["frag_" + frag + "_NoElectrons"].settings.input.ams.System.charge)
                self.charge(total_charge)

                other_spin_polarization = sum([elstat_jobs["frag_" + other_frag + "_STOFIT"].settings.input.adf.SpinPolarization for other_frag in other_frags])
                total_spin_polarization = other_spin_polarization + (elstat_jobs["frag_" + frag + "_NoElectrons"].settings.input.adf.SpinPolarization)
                self.spin_polarization(total_spin_polarization)

                log.flow(log.Emojis.good + f" Submitting complex with 0 electrons in fragment {frag}", ["split"])
                [self._sbatch.pop(key, None) for key in ["D", "chdir", "J", "job_name", "o", "output"]]
                super().run()
                log.flow(f"SlurmID: {self.slurm_job_id}", ["straight", "end"])
                log.flow()

        if self.counter_poise:
            self.settings.input.ams.EngineDebugging.pop("AlwaysClaimSuccess", None)
            self.settings.input.adf.pop("fragments", None)
            for frag, frag_job in self.child_jobs.items():
                atoms = [atom for job in self.child_jobs.values() for atom in job._molecule]

                # in the parent job the atoms should have the region and adf.f defined as options
                atom_lines = []
                # for each atom we check which child it came from
                for atom in atoms:
                    for child_name, child in self.child_jobs.items():
                        for childatom in child._molecule:
                            # we check by looking at the symbol and coordinates of the atom
                            if (atom.symbol, atom.x, atom.y, atom.z) == (childatom.symbol, childatom.x, childatom.y, childatom.z):
                                # now write the symbol and coords as a string with the correct suffix and ghost indicator
                                if child_name == frag:
                                    atom_lines.append(f"\t\t{atom.symbol} {atom.x} {atom.y} {atom.z}")
                                else:
                                    atom_lines.append(f"\t\tGh.{atom.symbol} {atom.x} {atom.y} {atom.z}")

                # write the atoms block as a string with new line characters
                self.settings.input.ams.system.atoms = ("\n" + "\n".join(atom_lines) + "\n\tEnd").expandtabs(4)
                self.spin_polarization(frag_job.settings.input.adf.SpinPolarization or 0)
                self.charge(frag_job.settings.input.ams.System.charge or 0)
                self.unrestricted((frag_job.settings.input.adf.Unrestricted or "no").lower() == "yes")

                # we must repopulate the sbatch settings for the new run
                self.name = f"complex_{frag}_Ghost"
                log.flow(log.Emojis.good + f" Submitting {frag} with the basis-set of the complex", ["split"])
                [self._sbatch.pop(key, None) for key in ["D", "chdir", "J", "job_name", "o", "output"]]
                super().run()
                log.flow(f"SlurmID: {self.slurm_job_id}", ["straight", "end"])
                log.flow()

        log.flow(log.Emojis.finish + " Done, bye!", ["startinv"])


class DensfJob(Job):
    def __init__(self, overwrite: bool = False, *args, **kwargs):
        super().__init__(*args, **kwargs)
        self.settings = results.Result()
        self.rundir = "tmp"
        self.name = "densf"
        self.gridsize()
        self._mos = []
        self._sfos = []
        self._extras = []
        self.settings.ADFFile = None
        self.overwrite = overwrite

    def __str__(self):
        return f"Densf({self.target}), running in {self.workdir}"

    def gridsize(self, size="medium", grid_extend=7.5):
        """
        Set the size of the grid to be used by Densf.

        Args:
            size: either "coarse", "medium", "fine". Defaults to "medium".
        """
        spell_check.check(size, ["coarse", "medium", "fine"], ignore_case=True)
        self.settings.grid = size
        self.settings.grid_extend = grid_extend

    def grid(self, args):
<<<<<<< HEAD
        self.settings.grid = "\n" + "\n".join(args)
=======
        self.settings.grid = '\n' + '\n'.join(args) + 'EXTEND 7.5\n'
>>>>>>> 09063873

    def orbital(self, orbital: "pyfmo.orbitals.sfo.SFO" or "pyfmo.orbitals.mo.MO"):  # noqa: F821
        """
        Add a PyOrb orbital for Densf to calculate.
        """
        import pyfmo

        if isinstance(orbital, (pyfmo.orbitals.sfo.SFO, pyfmo.orbitals2.objects.SFO)):
            self._sfos.append(orbital)
        elif isinstance(orbital, (pyfmo.orbitals.mo.MO, pyfmo.orbitals2.objects.MO)):
            self._mos.append(orbital)
        else:
            raise TCJobError(job_class=self.__class__.__name__, message=f"Unknown object {orbital} of type{type(orbital)}. It should be a pyfmo.orbitals.sfo.SFO or pyfmo.orbitals.mos.MO object.")

        # check if the ADFFile is the same for all added orbitals
        if self.settings.ADFFile is None:
            self.settings.ADFFile = orbital.kfpath

        elif self.settings.ADFFile != orbital.kfpath:
            raise TCJobError(job_class=self.__class__.__name__, message="RKF file that was previously set not the same as the one being set now. Please start a new job for each RKF file.")

    def density(self, orbitals: "pyfmo.orbitals.Orbitals"):  # noqa: F821
        # check if the ADFFile is the same for all added orbitals
        if self.settings.ADFFile is None:
            self.settings.ADFFile = orbitals.kfpath

        elif self.settings.ADFFile != orbitals.kfpath:
            raise ValueError("RKF file that was previously set not the same as the one being set now. Please start a new job for each RKF file.")

        self._extras.append("Density SCF")

    def NCI(self, density: str = "both", rhovdw=0.02, rdg=0.5):
        """
        Setup calculation of NCI values.

        Args:
            density: the density to calculate for, either "FIT" or  "BOTH", default is "BOTH".
            rhovdw: threshold of density for detection of weak interaction regions, default is `0.02`.
            rdg: threshold of reduced density gradient, default is `0.5`.
        """
        self._extras.append(f"NCI {density} RHOVDW={rhovdw} RDG={rdg}")

    def _setup_job(self):
        os.makedirs(self.workdir, exist_ok=True)

        # set up the input file. This should always contain calling of the densf program, as per the SCM documentation
        with open(self.inputfile_path, "w+") as inpf:
            inpf.write("$AMSBIN/densf << eor\n")
            inpf.write(f"ADFFile {os.path.abspath(self.settings.ADFFile)}\n")
            inpf.write(f"GRID {self.settings.grid}\n")
            inpf.write("END\n")
            if self.settings.grid_extend:
                inpf.write(f"EXTEND {self.settings.grid_extend}\n")

            if len(self._mos) > 0:
                inpf.write("Orbitals SCF\n")
                for orb in self._mos:
                    if orb.spin in ['A', 'B']:
                        spin = {'A': 'alpha', 'B': 'beta'}[orb.spin]
                        inpf.write(f"    {spin}\n")
                    inpf.write(f"    {orb.symmetry} {orb.symmetry_index}\n")
                inpf.write("END\n")

            if len(self._sfos) > 0:
                inpf.write("Orbitals SFO\n")
                for orb in self._sfos:
                    if orb.spin in ['A', 'B']:
                        spin = {'A': 'alpha', 'B': 'beta'}[orb.spin]
                        inpf.write(f"    {spin}\n")
                    inpf.write(f"    {orb.symmetry} {orb.symmetry_index}\n")
                inpf.write("END\n")
                print(inpf.read())

            for line in self._extras:
                inpf.write(line + "\n")

            # cuboutput prefix is always the original run directory containing the adf.rkf file and includes the grid size
            outname = self.settings.grid if self.settings.grid.lower() in ["coarse", "medium", "fine"] else "custom_grid"
            inpf.write(f"CUBOUTPUT {os.path.split(os.path.abspath(self.settings.ADFFile))[0]}/{outname}\n")
            inpf.write("eor\n")

        # the runfile should simply execute the input file.
        with open(self.runfile_path, "w+") as runf:
            runf.write("#!/bin/sh\n\n")
            runf.write("\n".join(self._preambles) + "\n\n")
            runf.write(f"sh {self.inputfile_path}\n")
            runf.write("\n".join(self._postambles))

        return True

    @property
    def output_cub_paths(self):
        """
        The output cube file paths that will be/were calculated by this job.
        """
        paths = []
        cuboutput = f"{os.path.split(os.path.abspath(self.settings.ADFFile))[0]}/{self.settings.grid}"

        for mo in self._mos:
            spin_part = "" if mo.spin == "AB" else f"_{mo.spin}"
            paths.append(f"{cuboutput}%SCF_{mo.symmetry.replace(':', '_')}{spin_part}%{mo.symmetry_index}.cub")

        for sfo in self._sfos:
            spin_part = "" if sfo.spin == "AB" else f"_{sfo.spin}"
            paths.append(f"{cuboutput}%SFO_{sfo.symmetry.replace(':', '_')}{spin_part}%{sfo.symmetry_index}.cub")

        for extra in self._extras:
            if extra == "Density SCF":
                paths.append(f"{cuboutput}%SCF%Density.cub")

            if extra.startswith("NCI"):
                paths.append(f"{cuboutput}%SCF%FitDenSigned.cub")
                paths.append(f"{cuboutput}%SCF%Fitdensity.cub")
                paths.append(f"{cuboutput}%SCF%FitNCI.cub")
                paths.append(f"{cuboutput}%SCF%FitRDG.cub")
                paths.append(f"{cuboutput}%SCF%FitRDGforNCI.cub")
                if "both" in extra.lower():
                    paths.append(f"{cuboutput}%SCF%DenSigned.cub")
                    paths.append(f"{cuboutput}%SCF%Density.cub")
                    paths.append(f"{cuboutput}%SCF%NCI.cub")
                    paths.append(f"{cuboutput}%SCF%RDG.cub")
                    paths.append(f"{cuboutput}%SCF%RDGforNCI.cub")

        return paths

    def can_skip(self):
        if self.overwrite:
            return False
            
        return all(os.path.exists(path) for path in self.output_cub_paths)


if __name__ == "__main__":
    # import pyfmo

    # orbs = pyfmo.orbitals.Orbitals('/Users/yumanhordijk/PhD/MM2024/calculations/IRC/pi_beta_trans_TS1/pi_beta/pi_beta_trans/complex.00039/adf.rkf')
    # with DensfJob() as job:
    #     job.orbital(orbs.sfos['frag1(HOMO)'])

    # with ADFFragmentJob() as job:
    #     ...

    with ADFJob(test_mode=True) as job:
        job.irrep_occupations('A', '28 // 26')
        job.molecule('exammple.xyz')<|MERGE_RESOLUTION|>--- conflicted
+++ resolved
@@ -268,11 +268,7 @@
             # we simply remove it from the geometryoptimization block
             self.settings.input.ams.GeometryOptimization.pop("InitialHessian", None)
 
-<<<<<<< HEAD
-    def excitations(self, excitation_number: int = 10, excitation_type: str = "", method: str = "Davidson", use_TDA: bool = False):
-=======
     def excitations(self, excitation_number: int = 10, excitation_type: str = '', method: str = 'Davidson', use_TDA: bool = False, energy_gap: List[float] = None):
->>>>>>> 09063873
         """
         Calculate the electronic excitations using TD-DFT.
 
@@ -285,17 +281,10 @@
             use_TDA: whether to enable the Tamm-Dancoff approximation. Defaults to ``False``.
             energy_gap: list with two variables from which to limit excitations calculated i.e. ``(0, 0.3)`` in Hartrees. Defaults to ``None``.
         """
-<<<<<<< HEAD
-        # clean the input file first
-        [self.settings.input.adf.Excitations.pop(key, None) for key in ["davidson", "exact", "bse", "singleorbtrans", "stda", "stddft", "tda-dftb", "td-dftb"]]
-        [self.settings.input.adf.pop(key, None) for key in ["cvndft", "tda"]]
-        [self.settings.input.adf.Excitations.pop(key, None) for key in ["allowed", "onlysing", "onlytrip", "sopert"]]
-=======
         # clean the input first
         [self.settings.input.adf.Excitations.pop(key, None) for key in ['davidson', 'exact', 'bse', 'singleorbtrans', 'stda', 'stddft', 'tda-dftb', 'td-dftb']]
         [self.settings.input.adf.pop(key, None) for key in ['cvndft', 'tda']]
         [self.settings.input.adf.Excitations.pop(key, None) for key in ['allowed', 'onlysing', 'onlytrip', 'sopert']]
->>>>>>> 09063873
 
         if method is None:
             return
@@ -362,9 +351,6 @@
         self.settings.input.adf.Excitations.Lowest = excitation_number
 
         if use_TDA:
-<<<<<<< HEAD
-            self.settings.input.adf.TDA = "Yes"
-=======
             self.settings.input.adf.TDA = 'Yes'
 
         if energy_gap is not None:
@@ -376,29 +362,18 @@
 def copy_atom(atom):
     s, c = atom.symbol, atom.coords
     return plams.Atom(symbol=s, coords=c)
->>>>>>> 09063873
+
 
 
 class ADFFragmentJob(ADFJob):
     def __init__(self, *args, **kwargs):
-<<<<<<< HEAD
-        self.decompose_elstat = kwargs.pop("decompose_elstat", False)
-        self.counter_poise = kwargs.pop("counter_poise", False)
-        self.scf0_calculation = kwargs.pop("sfo0_calculation", False)
-=======
         self.decompose_elstat = kwargs.pop('decompose_elstat', False)
         self.counter_poise = kwargs.pop('counter_poise', False)
         self.scf0_calculation = kwargs.pop('sfo0_calculation', False)
->>>>>>> 09063873
+
         self.child_jobs = {}
         super().__init__(*args, **kwargs)
         self.name = "EDA"
-
-<<<<<<< HEAD
-        # by default print the fock matrix
-        self.settings.input.adf.print = "FmatSFO"
-=======
->>>>>>> 09063873
 
     def add_fragment(self, mol: plams.Molecule, name: str = None, charge: int = 0, spin_polarization: int = 0):
         """
@@ -859,11 +834,7 @@
         self.settings.grid_extend = grid_extend
 
     def grid(self, args):
-<<<<<<< HEAD
-        self.settings.grid = "\n" + "\n".join(args)
-=======
         self.settings.grid = '\n' + '\n'.join(args) + 'EXTEND 7.5\n'
->>>>>>> 09063873
 
     def orbital(self, orbital: "pyfmo.orbitals.sfo.SFO" or "pyfmo.orbitals.mo.MO"):  # noqa: F821
         """
