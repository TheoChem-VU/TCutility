import os

from scm import plams
from typing import Dict, Optional
from tcutility import data, formula, log, molecule, results, spell_check
from tcutility.errors import TCCompDetailsError, TCJobError
from tcutility.job.ams import AMSJob
from tcutility.job.generic import Job

j = os.path.join


class ADFJob(AMSJob):
    def __init__(self, *args, **kwargs):
        self.settings = results.Result()
        self._functional = None
        self._core = None
        self.solvent("vacuum")
        self.basis_set("TZ2P")
        self.quality("Good")
        self.SCF(thresh=1e-8)
        self.single_point()

        super().__init__(*args, **kwargs)

    def __str__(self):
        return f"{self._task}({self._functional}/{self._basis_set}), running in {os.path.join(os.path.abspath(self.rundir), self.name)}"

    def basis_set(self, typ: str = "TZ2P", core: str = "None"):
        """
        Set the basis-set type and frozen core approximation for this calculation.

        Args:
            typ: the type of basis-set to use. Default is TZ2P.
            core: the size of the frozen core approximation. Default is None.

        Raises:
            ValueError: if the basis-set name or core is incorrect.

        .. note:: If the selected functional is the r2SCAN-3c functional, then the basis-set will be set to mTZ2P.

        .. seealso::
            :mod:`tcutility.data.basis_sets` for an overview of the available basis-sets in ADF.
        """
        spell_check.check(typ, data.basis_sets.available_basis_sets["ADF"], ignore_case=True)
        spell_check.check(core, ["None", "Small", "Large"], ignore_case=True)
        if self._functional == "r2SCAN-3c" and typ != "mTZ2P":
            log.warn(f"Basis set {typ} is not allowed with r2SCAN-3c, switching to mTZ2P.")
            typ = "mTZ2P"
        self._basis_set = typ
        self._core = core
        self.settings.input.adf.basis.type = typ
        self.settings.input.adf.basis.core = core

    def spin_polarization(self, val: int):
        """
        Set the spin-polarization of the system. If the value is not zero the calculation will also be unrestricted.
        """
        self.settings.input.adf.SpinPolarization = val
        if val != 0:
            self.settings.input.adf.Unrestricted = "Yes"

    def multiplicity(self, val: int):
        """
        Set the multiplicity of the system. If the value is not one the calculation will also be unrestricted.
        We use the following values:

        1) singlet
        2) doublet
        3) triplet
        4) ...

        The multiplicity is equal to 2*S+1 for spin-polarization S.
        """
        self.settings.input.adf.SpinPolarization = (val - 1) // 2
        if val != 1:
            self.settings.input.adf.Unrestricted = "Yes"

    def unrestricted(self, val: bool):
        """
        Whether the calculation should be unrestricted.
        """
        self.settings.input.adf.Unrestricted = "Yes" if val else "No"

    def occupations(self, strategy: str):
        """
        Set the orbital filling strategy for ADF.

        Args:
            strategy: the name of the filling strategy. This can contain multiple of the options allowed.

        .. seealso::
            The SCM documentation can be found at https://www.scm.com/doc/ADF/Input/Electronic_Configuration.html#aufbau-smearing-freezing
        """
        self.settings.input.adf.Occupations = strategy

    def quality(self, val: str = "Good"):
        """
        Set the numerical quality of the calculation.

        Args:
            val: the numerical quality value to set to. This is the same as the ones used in the ADF GUI. Defaults to Good.

        Raises:
            ValueError: if the quality value is incorrect.
        """
        spell_check.check(val, ["Basic", "Normal", "Good", "VeryGood", "Excellent"], ignore_case=True)
        self.settings.input.adf.NumericalQuality = val

    def SCF_convergence(self, thresh: float = 1e-8):
        """
        Set the SCF convergence criteria for the job.

        Args:
            thresh: the convergence criteria for the SCF procedure. Defaults to 1e-8.

        .. deprecated:: 0.9.2
            Please use :meth:`ADFJob.SCF` instead of this method.
        """
        log.warn("This method has been deprecated, please use ADFJob.SCF instead.")
        self.SCF(thresh=thresh)

    def SCF(self, iterations: int = 300, thresh: float = 1e-8):
        """
        Set the SCF settings for this calculations.

        Args:
            iterations: number of iterations to perform for this calculation. Defaults to 300.
            thresh: the convergence criteria for the SCF procedure. Defaults to 1e-8.

        .. note::
            When setting the number of iterations to 0 or 1 the ``AlwaysClaimSuccess`` key will also be set to ``Yes``.
            This is to prevent the job from being flagged as a failure when reading it using :mod:`tcutility.results`.
        """
        self.settings.input.adf.SCF.Iterations = iterations
        self.settings.input.adf.SCF.Converge = thresh

        if iterations in [0, 1]:
            self.settings.input.ams.EngineDebugging.AlwaysClaimSuccess = "Yes"

    def functional(self, funtional_name: str, dispersion: str = None):
        """
        Set the functional to be used by the calculation. This also sets the dispersion if it is specified in the functional name.

        Args:
            funtional_name: the name of the functional. The value can be the same as the ones used in the ADF GUI.
            dispersion: dispersion setting to use with the functional. This is used when you want to use a functional from LibXC.

        Raises:
            ValueError: if the functional name is not recognized.

        .. note:: Setting the functional to r2SCAN-3c will automatically set the basis-set to mTZ2P.

        .. seealso::
            :mod:`tcutility.data.functionals` for an overview of the available functionals in ADF.
        """
        # before adding the new functional we should clear any previous functional settings
        self.settings.input.adf.pop("XC", None)

        functional = funtional_name.strip()
        functional = functional.replace("-D4(EEQ)", "-D4")  # D4(EEQ) and D4 are the same, unlike D3 and D3(BJ)
        self._functional = functional

        if functional == "r2SCAN-3c" and self._basis_set != "mTZ2P":
            log.info(f"Switching basis set from {self._basis_set} to mTZ2P for r2SCAN-3c.")
            self.basis_set("mTZ2P")

        if functional == "SSB-D":
            raise TCCompDetailsError(section="Functional", message='There are two functionals called SSB-D, please use "GGA:SSB-D" or "MetaGGA:SSB-D".')

        if not data.functionals.get(functional):
            raise TCCompDetailsError(section="Functional", message=f"XC-functional {functional} not found.")
        else:
            func = data.functionals.get(functional)
            self.settings.input.adf.update(func.adf_settings)

    def relativity(self, level: str = "Scalar"):
        """
        Set the treatment of relativistic effects for this calculation.

        Args:
            level: the level to set. Can be the same as the values in the ADF GUI and documentation. By default it is set to Scalar.

        Raises:
            ValueError: if the relativistic correction level is not correct.
        """
        spell_check.check(level, ["Scalar", "None", "Spin-Orbit"], ignore_case=True)
        self.settings.input.adf.relativity.level = level

    def solvent(self, name: str = None, eps: float = None, rad: float = None, use_klamt: bool = False, radii: Optional[Dict[str, float]] = None):
        """
        Model solvation using COSMO for this calculation.

        Args:
            name: the name of the solvent you want to use. Please see the ADF manual for a list of available solvents.
            eps: the dielectric constant of your solvent. You can use this in place of the solvent name if you need more control over COSMO.
            rad: the radius of the solvent molecules. You can use this in place of the solvent name if you need more control over COSMO.
            use_klamt: whether to use the klamt atomic radii. This is usually used when you have charged species (?).
            radii: the atomic radii to use for the COSMO calculation. A dictionary such as {Cl: 1.04} will be converted to Cl = 0.01 in the input script. This gets (partially) overwritten if use_klamt is enables.

        Raises:
            ValueError: if the solvent name is given, but incorrect.

        .. seealso::
            :mod:`tcutility.data.cosmo` for an overview of the available solvent names and formulas.
        """
        if name:
            spell_check.check(name, data.cosmo.available_solvents, ignore_case=True, insertion_cost=0.3)
            self._solvent = name
        else:
            self._solvent = f"COSMO(eps={eps} rad={rad})"

        if name == "vacuum":
            self.settings.input.adf.pop("Solvation", None)
            return

        self.settings.input.adf.Solvation.Surf = "Delley"
        solv_string = ""
        if name:
            solv_string += f"name={name} "
        else:
            self.settings.input.adf.Solvation.Solv = f"eps={eps} rad={rad} "
        if use_klamt:
            solv_string += "cav0=0.0 cav1=0.0"
        else:
            solv_string += "cav0=0.0 cav1=0.0067639"
        self.settings.input.adf.Solvation.Solv = solv_string

        self.settings.input.adf.Solvation.Charged = "method=CONJ corr"
        self.settings.input.adf.Solvation["C-Mat"] = "POT"
        self.settings.input.adf.Solvation.SCF = "VAR ALL"
        self.settings.input.adf.Solvation.CSMRSP = None

        if radii is not None:
            self.settings.input.adf.solvation.radii = radii

        if use_klamt:
            radii = {"H": 1.30, "C": 2.00, "N": 1.83, "O": 1.72, "F": 1.72, "Si": 2.48, "P": 2.13, "S": 2.16, "Cl": 2.05, "Br": 2.16, "I": 2.32}
            self.settings.input.adf.solvation.radii = radii

    def symmetry(self, group: str):
        """
        Specify the symmetry group to be used by ADF.

        Args:
            group: the symmetry group to be used.
        """
        self.settings.input.adf.Symmetry = group

    def _check_job(self):
        # if we have spinpolarization we do not want to use DFTB to calculate the initial hessian
        if self.settings.input.adf.SpinPolarization != 0 and self.settings.input.ams.GeometryOptimization.InitialHessian.Type == "CalculateWithFastEngine":
            # we simply remove it from the geometryoptimization block
            self.settings.input.ams.GeometryOptimization.pop("InitialHessian", None)


class ADFFragmentJob(ADFJob):
    def __init__(self, *args, **kwargs):
<<<<<<< HEAD
        self.decompose_elstat = kwargs.pop("decompose_elstat", False)
=======
        self.decompose_elstat = kwargs.pop('decompose_elstat', False)
        self.counter_poise = kwargs.pop('counter_poise', False)
>>>>>>> e8ceb55e
        self.child_jobs = {}
        # self.child_jobs_no_electrons = {}
        super().__init__(*args, **kwargs)
        self.name = "EDA"

        # by default print the fock matrix
        self.settings.input.adf.print = "FmatSFO"

    def add_fragment(self, mol: plams.Molecule, name: str = None, charge: int = 0, spin_polarization: int = 0):
        """
        Add a fragment to this job. Optionally give the name, charge and spin-polarization of the fragment as well.

        Args:
            mol: the molecule corresponding to the fragment.
            name: the name of the fragment. By default it will be set to ``fragment{N+1}`` if ``N`` is the number of fragments already present.
            charge: the charge of the fragment to be added.
            spin_polarization: the spin-polarization of the fragment to be added.
        """
        # in case of giving fragments as indices we dont want to add the fragment to the molecule later
        add_frag_to_mol = True
        # we can be given a list of atoms
        if isinstance(mol, list) and isinstance(mol[0], plams.Atom):
            mol_ = plams.Molecule()
            [mol_.add_atom(atom) for atom in mol]
            mol = mol_

        # or a list of integers
        if isinstance(mol, list) and isinstance(mol[0], int):
            if not self._molecule:
                log.error(f"Trying to add fragment based on atom indices, but main job does not have a molecule yet. Call the {self.__class__.__name__}.molecule method to add one.")
                return
            mol_ = plams.Molecule()
            [mol_.add_atom(self._molecule[i]) for i in mol]
            mol = mol_.copy()
            add_frag_to_mol = False

        # check if the atoms in the new fragment are already present in the other fragments.
        # if it is we should raise an error
        for child in self.child_jobs.values():
            if any((atom.symbol, atom.coords) == (myatom.symbol, myatom.coords) for atom in child._molecule for myatom in mol):
                raise TCJobError(job_class=self.__class__.__name__, message="The atoms in the new fragment are already present in the other fragments.")

        name = name or f"fragment{len(self.child_jobs) + 1}"
        self.child_jobs[name] = ADFJob(test_mode=self.test_mode)
        self.child_jobs[name].molecule(mol)
        if charge:
            self.child_jobs[name].charge(charge)
        if spin_polarization:
            self.child_jobs[name].spin_polarization(spin_polarization)
        setattr(self, name, self.child_jobs[name])

        if not add_frag_to_mol:
            return

        if self._molecule is None:
            self._molecule = self.child_jobs[name]._molecule.copy()
        else:
            for atom in self.child_jobs[name]._molecule.copy():
                if any((atom.symbol, atom.coords) == (myatom.symbol, myatom.coords) for myatom in self._molecule):
                    continue
                self._molecule.add_atom(atom)

    def guess_fragments(self):
        """
        Guess what the fragments are based on data stored in the molecule provided for this job.
        This will automatically set the correct fragment molecules, names, charges and spin-polarizations.

        .. seealso::
            | :func:`tcutility.molecule.guess_fragments` for an explanation of the xyz-file format required to guess the fragments.
            | :meth:`ADFFragmentJob.add_fragment` to manually add a fragment.

        .. note::
            This function will be automatically called if there were no fragments given to this calculation.
        """
        frags = molecule.guess_fragments(self._molecule)
        if frags is None:
            log.error("Could not load fragment data for the molecule.")
            return False

        for fragment_name, fragment in frags.items():
            charge = fragment.flags.get("charge", 0)
            spin_polarization = fragment.flags.get("spinpol", 0)
            self.add_fragment(fragment, fragment_name, charge=charge, spin_polarization=spin_polarization)

        return True

    def remove_virtuals(self, frag=None, subspecies=None, nremove=None):
        """
        Remove virtual orbitals from the fragments.

        Args:
            frag: the fragment to remove virtuals from. If set to ``None`` we remove all virtual orbitals of all fragments.
            subspecies: the symmetry subspecies to remove virtuals from. If set to ``None`` we assume we have ``A`` subspecies.
            nremove: the number of virtuals to remove. If set to ``None`` we will guess the number of virtuals based on the basis-set chosen.
        """
        if frag is None:
            self.settings.input.adf.RemoveAllFragVirtuals = "Yes"
            return

        # if nremove is not given we will get it from the atoms in the fragment
        if nremove is None:
            # guess the virtual numbers only works for non-frozen-core calculations
            if self._core.lower() != "none":
                raise TCJobError(job_class=self.__class__.__name__, message="Cannot guess number of virtual orbitals for calculations with a frozen core.")
            # the basis-set has to be present in the prepared data
            if self._basis_set.lower() not in [bs.lower() for bs in data.basis_sets._number_of_orbitals.keys()]:
                raise TCJobError(job_class=self.__class__.__name__, message=f"Cannot guess number of virtual orbitals for calculations with the {self._basis_set} basis-set.")

            # sum up the number of virtuals per atom in the fragment
            nremove = 0
            for atom in self.child_jobs[frag]._molecule:
                nremove += data.basis_sets.number_of_virtuals(atom.symbol, self._basis_set)
            # positive charge adds a virtual and negative removes a virtual
            nremove += self.child_jobs[frag].settings.input.ams.System.charge or 0

        self.settings.input.adf.setdefault("RemoveFragOrbitals", "")
        self.settings.input.adf.RemoveFragOrbitals += f"""
    {frag}
      {subspecies or 'A'} {nremove}
    SubEnd
  End
        """

    def frag_occupations(self, frag=None, subspecies=None, alpha=None, beta=None):
        """
        Set the occupations of the fragments.

        Args:
            frag: the fragment to set the occupations for.
            subspecies: the symmetry subspecies to set the occupations for. If set to ``None`` we assume we have ``A`` subspecies.
            alpha: the number of alpha electrons. If set to ``None`` we will guess the number of electrons based on the spin-polarization set.
            beta: the number of beta electrons. If set to ``None`` we will guess the number of electrons based on the spin-polarization set.
        """

        child_job = self.child_jobs[frag]

        if alpha is None and beta is None:
            spinpol = child_job.settings.input.adf.SpinPolarization or 0
            charge = child_job.settings.input.ams.system.charge or 0
            print(child_job._molecule)
            nelectrons = sum(atom.atnum for atom in child_job._molecule) - charge
            alpha = nelectrons // 2 + spinpol
            beta  = nelectrons // 2

        self.settings.input.adf.setdefault("FragOccupations", "")
        self.settings.input.adf.FragOccupations = self.settings.input.adf.FragOccupations.replace(" End", "")
        self.settings.input.adf.FragOccupations += f"""
    {frag}
      {subspecies or 'A'} {alpha} // {beta}
    SubEnd
  End
        """

    def run(self):
        """
        Run the ``ADFFragmentJob``. This involves setting up the calculations for each fragment as well as the parent job.
        It will also submit a calculation with the SCF iterations set to 0 in order to facilitate investigation of the field effects using PyOrb.
        """
        # check if the user defined fragments for this job

        if len(self.child_jobs) == 0:
            log.warn("Fragments were not specified yet, trying to read them from the xyz file ...")

            # if they did not define the fragments, try to guess them using the xyz-file
            if not self.guess_fragments():
                log.error("Please specify the fragments using ADFFragmentJob.add_fragment or specify them in the xyz file.")
                raise

        mol_str = " + ".join([formula.molecule(child._molecule) for child in self.child_jobs.values()])
        log.flow(f"ADFFragmentJob [{mol_str}]", ["start"])
        # obtain some system wide properties of the molecules
        charge = sum([child.settings.input.ams.System.charge or 0 for child in self.child_jobs.values()])
        unrestricted = any([(child.settings.input.adf.Unrestricted or "no").lower() == "yes" for child in self.child_jobs.values()])
        spinpol = sum([child.settings.input.adf.SpinPolarization or 0 for child in self.child_jobs.values()])
        log.flow(f"Level:             {self._functional}/{self._basis_set}")
        log.flow(f"Solvent:           {self._solvent}")
        log.flow(f"Charge:            {charge}", ["straight"])
        log.flow(f"Unrestricted:      {unrestricted}", ["straight"])
        log.flow(f"Spin-Polarization: {spinpol}", ["straight"])
        log.flow()

        # this job and all its children should have the same value for unrestricted
        # [child.unrestricted(unrestricted) for child in self.child_jobs.values()]

        # propagate the post- and preambles to the child_jobs
        [child.add_preamble(preamble) for preamble in self._preambles for child in self.child_jobs.values()]
        [child.add_postamble(postamble) for postamble in self._postambles for child in self.child_jobs.values()]

        # we now update the child settings with the parent settings
        # this is because we have to propagate settings such as functionals, basis sets etc.
        sett = self.settings.as_plams_settings()  # first create a plams settings object
        # same for the children
        child_setts = {name: child.settings.as_plams_settings() for name, child in self.child_jobs.items()}
        # update the children using the parent settings
        [child_sett.update(sett) for child_sett in child_setts.values()]
        [child_sett.input.adf.pop("RemoveFragOrbitals", None) for child_sett in child_setts.values()]
        [child_sett.input.adf.pop("RemoveAllFragVirtuals", None) for child_sett in child_setts.values()]
        [child_sett.input.adf.pop("FragOccupations", None) for child_sett in child_setts.values()]
        # same for sbatch settings
        [child.sbatch(**self._sbatch) for child in self.child_jobs.values()]
<<<<<<< HEAD
        # now set the charge, spinpol, unrestricted for the parent
        self.charge(charge)
        self.spin_polarization(spinpol)
        self.unrestricted(unrestricted)
=======
        # now set the charge, spinpol, unrestricted for the parent 
        if charge:
            self.charge(charge)
        if spinpol:
            self.spin_polarization(spinpol)
>>>>>>> e8ceb55e
        if unrestricted:
            self.unrestricted(unrestricted)
            self.settings.input.adf.UnrestrictedFragments = "Yes"

        elstat_jobs = {}

        # now we are going to run each child job
        for i, (child_name, child) in enumerate(self.child_jobs.items(), start=1):
            # the child name will be prepended with SP showing that it is the singlepoint calculation
            child.name = f"frag_{child_name}"
            child.rundir = j(self.rundir, self.name)

            # # add the path to the child adf.rkf file as a dependency to the parent job
            self.settings.input.adf.fragments[child_name] = j(child.workdir, "adf.rkf")

            # recast the plams.Settings object into a Result object as that is what run expects
            child.settings = results.Result(child_setts[child_name])
<<<<<<< HEAD
            log.flow(f"Fragment ({i}/{len(self.child_jobs)}) {child_name} [{formula.molecule(child._molecule)}]", ["split"])
            log.flow(f"Charge:            {child.settings.input.ams.System.charge}", ["straight", "straight"])
            log.flow(f"Spin-Polarization: {child.settings.input.adf.SpinPolarization}", ["straight", "straight"])
            log.flow(f"Work dir:          {child.workdir}", ["straight", "straight"])
=======
            log.flow(f'Fragment ({i}/{len(self.child_jobs)}) {child_name} [{formula.molecule(child._molecule)}]', ['split'])
            log.flow(f'Charge:            {child.settings.input.ams.System.charge or 0}', ['straight', 'straight'])
            log.flow(f'Spin-Polarization: {child.settings.input.adf.SpinPolarization or 0}', ['straight', 'straight'])
            log.flow(f'Work dir:          {child.workdir}', ['straight', 'straight'])
>>>>>>> e8ceb55e
            if child.can_skip():
                log.flow(log.Emojis.warning + " Already ran, skipping", ["straight", "end"])
                log.flow()
            else:
                log.flow(log.Emojis.good + " Submitting", ["straight", "end"])
                [child._sbatch.pop(key, None) for key in ["D", "chdir", "J", "job_name", "o", "output"]]
                child.run()
                self.dependency(child)
                log.flow(f"SlurmID:  {child.slurm_job_id}", ["straight", "skip", "end"])
                log.flow()

            if self.decompose_elstat:
                child_STOFIT = ADFJob(child)
                child_STOFIT.name += "_STOFIT"
                elstat_jobs[child_STOFIT.name] = child_STOFIT
                child_STOFIT.settings.input.adf.STOFIT = ""
                child_STOFIT.settings.input.adf.PRINT += " Elstat"
                child_STOFIT.settings.input.adf.pop("NumericalQuality")
                child_STOFIT.settings.input.adf.BeckeGrid.Quality = "Excellent"

<<<<<<< HEAD
                log.flow(f"Fragment ({i}/{len(self.child_jobs)}) {child_name} [{formula.molecule(child._molecule)}] with STOFIT", ["split"])
                log.flow(f"Charge:            {child_STOFIT.settings.input.ams.System.charge}", ["straight", "straight"])
                log.flow(f"Spin-Polarization: {child_STOFIT.settings.input.adf.SpinPolarization}", ["straight", "straight"])
                log.flow(f"Work dir:          {child_STOFIT.workdir}", ["straight", "straight"])
=======
                log.flow(f'Fragment ({i}/{len(self.child_jobs)}) {child_name} [{formula.molecule(child._molecule)}] with STOFIT', ['split'])
                log.flow(f'Charge:            {child_STOFIT.settings.input.ams.System.charge or 0}', ['straight', 'straight'])
                log.flow(f'Spin-Polarization: {child_STOFIT.settings.input.adf.SpinPolarization or 0}', ['straight', 'straight'])
                log.flow(f'Work dir:          {child_STOFIT.workdir}', ['straight', 'straight'])
>>>>>>> e8ceb55e

                if child_STOFIT.can_skip():
                    log.flow(log.Emojis.warning + " Already ran, skipping", ["straight", "end"])
                    log.flow()
                else:
                    log.flow(log.Emojis.good + " Submitting", ["straight", "end"])
                    [child_STOFIT._sbatch.pop(key, None) for key in ["D", "chdir", "J", "job_name", "o", "output"]]
                    child_STOFIT.run()
                    self.dependency(child_STOFIT)
                    log.flow(f"SlurmID:  {child_STOFIT.slurm_job_id}", ["straight", "skip", "end"])
                    log.flow()

                child_NoElectrons = ADFJob(child)
                child_NoElectrons.name += "_NoElectrons"
                elstat_jobs[child_NoElectrons.name] = child_NoElectrons
<<<<<<< HEAD
                child_NoElectrons.settings.input.adf.STOFIT = ""
                child_NoElectrons.settings.input.adf.PRINT = +" Elstat"
=======
                child_NoElectrons.settings.input.adf.STOFIT = ''
                child_NoElectrons.settings.input.adf.PRINT += ' Elstat'
>>>>>>> e8ceb55e
                child_NoElectrons.charge(molecule.number_of_electrons(child_NoElectrons._molecule))
                child_NoElectrons.spin_polarization(0)
                child_NoElectrons.settings.input.adf.pop("NumericalQuality")
                child_NoElectrons.settings.input.adf.BeckeGrid.Quality = "Excellent"

<<<<<<< HEAD
                log.flow(f"Fragment ({i}/{len(self.child_jobs)}) {child_name} [{formula.molecule(child._molecule)}] without Electrons", ["split"])
                log.flow(f"Charge:            {child_NoElectrons.settings.input.ams.System.charge}", ["straight", "straight"])
                log.flow(f"Spin-Polarization: {child_NoElectrons.settings.input.adf.SpinPolarization}", ["straight", "straight"])
                log.flow(f"Work dir:          {child_NoElectrons.workdir}", ["straight", "straight"])

=======
                log.flow(f'Fragment ({i}/{len(self.child_jobs)}) {child_name} [{formula.molecule(child._molecule)}] without Electrons', ['split'])
                log.flow(f'Charge:            {child_NoElectrons.settings.input.ams.System.charge or 0}', ['straight', 'straight'])
                log.flow(f'Spin-Polarization: {child_NoElectrons.settings.input.adf.SpinPolarization or 0}', ['straight', 'straight'])
                log.flow(f'Work dir:          {child_NoElectrons.workdir}', ['straight', 'straight'])
                
>>>>>>> e8ceb55e
                if child_NoElectrons.can_skip():
                    log.flow(log.Emojis.warning + " Already ran, skipping", ["straight", "end"])
                    log.flow()
                else:
                    log.flow(log.Emojis.good + " Submitting", ["straight", "end"])
                    [child_NoElectrons._sbatch.pop(key, None) for key in ["D", "chdir", "J", "job_name", "o", "output"]]
                    child_NoElectrons.run()
                    self.dependency(child_NoElectrons)
                    log.flow(f"SlurmID:  {child_NoElectrons.slurm_job_id}", ["straight", "skip", "end"])
                    log.flow()

        # in the parent job the atoms should have the region and adf.f defined as options
        atom_lines = []
        # for each atom we check which child it came from
        for atom in self._molecule:
            for child_name, child in self.child_jobs.items():
                for childatom in child._molecule:
                    # we check by looking at the symbol and coordinates of the atom
                    if (atom.symbol, atom.x, atom.y, atom.z) == (childatom.symbol, childatom.x, childatom.y, childatom.z):
                        # now write the symbol and coords as a string with the correct suffix
                        atom_lines.append(f"\t\t{atom.symbol} {atom.x} {atom.y} {atom.z} region={child_name} adf.f={child_name}")

        old_name = self.name
        # write the atoms block as a string with new line characters
        self.settings.input.ams.system.atoms = ("\n" + "\n".join(atom_lines) + "\n\tEnd").expandtabs(4)
        # set the _molecule to None, otherwise it will overwrite the atoms block
        self._molecule = None
        # run this job
        self.rundir = j(self.rundir, old_name)
        self.name = "complex"
        log.flow(log.Emojis.good + " Submitting parent job", ["split"])

        super().run()
        log.flow(f"SlurmID: {self.slurm_job_id}", ["straight", "end"])
        log.flow()

        # also do the calculation with SCF cycles set to 1
        old_iters = self.settings.input.adf.SCF.Iterations or 300
        self.SCF(iterations=0)
        # we must repopulate the sbatch settings for the new run
        [self._sbatch.pop(key, None) for key in ["D", "chdir", "J", "job_name", "o", "output"]]
        self.name = "complex_SCF0"
        log.flow(log.Emojis.good + " Submitting extra job with 0 SCF iterations", ["split"])

        super().run()
        log.flow(f"SlurmID: {self.slurm_job_id}", ["straight", "end"])
        log.flow()

        # also do the calculation with no electrons on the fragments if the user requested a elstat decomposition
        if self.decompose_elstat:
            frag_names = self.child_jobs.keys()
            # reset the SCF iterations
            self.SCF(iterations=old_iters)
            self.settings.input.adf.pop("NumericalQuality")
            self.settings.input.adf.BeckeGrid.Quality = "Excellent"
            [self._sbatch.pop(key, None) for key in ["D", "chdir", "J", "job_name", "o", "output"]]
            self.name = "complex_STOFIT"

            # set the region and fragment files correctly
            atom_lines_ = []
            for line in atom_lines:
                for frag in frag_names:
                    line = line.replace(frag, f"{frag}_STOFIT")
                atom_lines_.append(line)

            self.settings.input.ams.system.atoms = ("\n" + "\n".join(atom_lines_) + "\n\tEnd").expandtabs(4)
            # set the fragment references correctly
            self.settings.input.adf.pop("fragments")
            for frag_name in frag_names:
                self.settings.input.adf.fragments[frag_name + "_STOFIT"] = j(elstat_jobs["frag_" + frag_name + "_STOFIT"].workdir, "adf.rkf")
            self.settings.input.adf.STOFIT = ""
            self.settings.input.adf.PRINT += " Elstat"
            [self._sbatch.pop(key, None) for key in ["D", "chdir", "J", "job_name", "o", "output"]]
            log.flow(log.Emojis.good + " Submitting complex with STOFIT", ["split"])
            super().run()
            log.flow(f"SlurmID: {self.slurm_job_id}", ["straight", "end"])
            log.flow()

            for frag in frag_names:
                # other_frags stores fragment names for fragments that keep their electrons
                other_frags = [frag_ for frag_ in frag_names if frag_ != frag]

                # we must repopulate the sbatch settings for the new run
                [self._sbatch.pop(key, None) for key in ["D", "chdir", "J", "job_name", "o", "output"]]
                self.name = f"complex_{frag}_NoElectrons"

                # set the region and fragment files correctly
                atom_lines_ = []
                for line in atom_lines:
                    line = line.replace(frag, f"{frag}_NoElectrons")
                    for other_frag in other_frags:
                        line = line.replace(other_frag, f"{other_frag}_STOFIT")
                    atom_lines_.append(line)
                self.settings.input.ams.system.atoms = ("\n" + "\n".join(atom_lines_) + "\n\tEnd").expandtabs(4)

                # set the fragment references correctly
                self.settings.input.adf.pop("fragments")
                self.settings.input.adf.fragments[frag + "_NoElectrons"] = j(elstat_jobs["frag_" + frag + "_NoElectrons"].workdir, "adf.rkf")
                for other_frag in other_frags:
                    self.settings.input.adf.fragments[other_frag + "_STOFIT"] = j(elstat_jobs["frag_" + other_frag + "_STOFIT"].workdir, "adf.rkf")

                other_charge = sum([elstat_jobs["frag_" + other_frag + "_STOFIT"].settings.input.ams.System.charge for other_frag in other_frags])
                total_charge = other_charge + (elstat_jobs["frag_" + frag + "_NoElectrons"].settings.input.ams.System.charge)
                self.charge(total_charge)

                other_spin_polarization = sum([elstat_jobs["frag_" + other_frag + "_STOFIT"].settings.input.adf.SpinPolarization for other_frag in other_frags])
                total_spin_polarization = other_spin_polarization + (elstat_jobs["frag_" + frag + "_NoElectrons"].settings.input.adf.SpinPolarization)
                self.spin_polarization(total_spin_polarization)

                log.flow(log.Emojis.good + f" Submitting complex with 0 electrons in fragment {frag}", ["split"])
                [self._sbatch.pop(key, None) for key in ["D", "chdir", "J", "job_name", "o", "output"]]
                super().run()
                log.flow(f"SlurmID: {self.slurm_job_id}", ["straight", "end"])
                log.flow()

<<<<<<< HEAD
        log.flow(log.Emojis.finish + " Done, bye!", ["startinv"])
=======
        if self.counter_poise:
            self.SCF(iterations=old_iters)
            self.settings.input.ams.EngineDebugging.pop('AlwaysClaimSuccess', None)
            self.settings.input.adf.pop('fragments', None)
            for frag, frag_job in self.child_jobs.items():
                atoms = [atom for job in self.child_jobs.values() for atom in job._molecule]

                # in the parent job the atoms should have the region and adf.f defined as options
                atom_lines = []
                # for each atom we check which child it came from
                for atom in atoms:
                    for child_name, child in self.child_jobs.items():
                        for childatom in child._molecule:
                            # we check by looking at the symbol and coordinates of the atom
                            if (atom.symbol, atom.x, atom.y, atom.z) == (childatom.symbol, childatom.x, childatom.y, childatom.z):
                                # now write the symbol and coords as a string with the correct suffix and ghost indicator
                                if child_name == frag:
                                    atom_lines.append(f'\t\t{atom.symbol} {atom.x} {atom.y} {atom.z}')
                                else:
                                    atom_lines.append(f'\t\tGh.{atom.symbol} {atom.x} {atom.y} {atom.z}')

                # write the atoms block as a string with new line characters
                self.settings.input.ams.system.atoms = ("\n" + "\n".join(atom_lines) + "\n\tEnd").expandtabs(4)
                self.spin_polarization(frag_job.settings.input.adf.SpinPolarization or 0)
                self.charge(frag_job.settings.input.ams.System.charge or 0)
                self.unrestricted((frag_job.settings.input.adf.Unrestricted or 'no').lower() == 'yes')

                # we must repopulate the sbatch settings for the new run
                self.name = f'complex_{frag}_Ghost'
                log.flow(log.Emojis.good + f' Submitting {frag} with the basis-set of the complex', ['split'])
                [self._sbatch.pop(key, None) for key in ["D", "chdir", "J", "job_name", "o", "output"]]
                super().run()
                log.flow(f'SlurmID: {self.slurm_job_id}', ['straight', 'end'])
                log.flow()

        log.flow(log.Emojis.finish + ' Done, bye!', ['startinv'])
>>>>>>> e8ceb55e



class DensfJob(Job):
    def __init__(self, *args, **kwargs):
        super().__init__(*args, **kwargs)
        self.settings = results.Result()
        self.rundir = "tmp"
        self.name = "densf"
        self.gridsize()
        self._mos = []
        self._sfos = []
        self._extras = []
        self.settings.ADFFile = None

    def __str__(self):
        return f"Densf({self.target}), running in {self.workdir}"

    def gridsize(self, size="medium"):
        """
        Set the size of the grid to be used by Densf.

        Args:
            size: either "coarse", "medium", "fine". Defaults to "medium".
        """
        spell_check.check(size, ["coarse", "medium", "fine"], ignore_case=True)
        self.settings.grid = size

    def grid(self, args):
        self.settings.grid = '\n' + '\n'.join(args)

    def orbital(self, orbital: "pyfmo.orbitals.sfo.SFO" or "pyfmo.orbitals.mo.MO"):  # noqa: F821
        """
        Add a PyOrb orbital for Densf to calculate.
        """
        import pyfmo

        if isinstance(orbital, (pyfmo.orbitals.sfo.SFO, pyfmo.orbitals2.objects.SFO)):
            self._sfos.append(orbital)
        elif isinstance(orbital, (pyfmo.orbitals.mo.MO, pyfmo.orbitals2.objects.MO)):
            self._mos.append(orbital)
        else:
            raise TCJobError(job_class=self.__class__.__name__, message=f"Unknown object {orbital} of type{type(orbital)}. It should be a pyfmo.orbitals.sfo.SFO or pyfmo.orbitals.mos.MO object.")

        # check if the ADFFile is the same for all added orbitals
        if self.settings.ADFFile is None:
            self.settings.ADFFile = orbital.kfpath

        elif self.settings.ADFFile != orbital.kfpath:
            raise TCJobError(job_class=self.__class__.__name__, message="RKF file that was previously set not the same as the one being set now. Please start a new job for each RKF file.")

<<<<<<< HEAD
    def density(self, orbitals: "pyfmo.orbitals.Orbitals"):
=======
    def density(self, orbitals: 'pyfmo.orbitals.Orbitals'):  # noqa: F821
>>>>>>> e8ceb55e
        # check if the ADFFile is the same for all added orbitals
        if self.settings.ADFFile is None:
            self.settings.ADFFile = orbitals.kfpath

        elif self.settings.ADFFile != orbitals.kfpath:
            raise ValueError("RKF file that was previously set not the same as the one being set now. Please start a new job for each RKF file.")

        self._extras.append("Density SCF")

    def NCI(self, density: str = 'both', rhovdw=0.02, rdg=0.5):
        '''
        Setup calculation of NCI values.

        Args:
            density: the density to calculate for, either "FIT" or  "BOTH", default is "BOTH".
            rhovdw: threshold of density for detection of weak interaction regions, default is `0.02`.
            rdg: threshold of reduced density gradient, default is `0.5`.
        '''
        self._extras.append(f'NCI {density} RHOVDW={rhovdw} RDG={rdg}')

    def _setup_job(self):
        os.makedirs(self.workdir, exist_ok=True)

        # set up the input file. This should always contain calling of the densf program, as per the SCM documentation
        with open(self.inputfile_path, "w+") as inpf:
            inpf.write("$AMSBIN/densf << eor\n")
            inpf.write(f"ADFFile {os.path.abspath(self.settings.ADFFile)}\n")
            inpf.write(f"GRID {self.settings.grid}\n")
            inpf.write("END\n")

            if len(self._mos) > 0:
                inpf.write("Orbitals SCF\n")
                for orb in self._mos:
                    inpf.write(f"    {orb.symmetry} {orb.index_in_symlabel + 1}\n")
                inpf.write("END\n")

            if len(self._sfos) > 0:
                inpf.write("Orbitals SFO\n")
                for orb in self._sfos:
                    inpf.write(f"    {orb.symmetry} {orb.index}\n")
                inpf.write("END\n")

            for line in self._extras:
                inpf.write(line + "\n")

            # cuboutput prefix is always the original run directory containing the adf.rkf file and includes the grid size
            outname = self.settings.grid if self.settings.grid.lower() in ['coarse', 'medium', 'fine'] else 'custom_grid'
            inpf.write(f"CUBOUTPUT {os.path.split(os.path.abspath(self.settings.ADFFile))[0]}/{outname}\n")
            inpf.write("eor\n")

        # the runfile should simply execute the input file.
        with open(self.runfile_path, "w+") as runf:
            runf.write("#!/bin/sh\n\n")
            runf.write("\n".join(self._preambles) + "\n\n")
            runf.write(f"sh {self.inputfile_path}\n")
            runf.write("\n".join(self._postambles))

        return True

    @property
    def output_cub_paths(self):
        """
        The output cube file paths that will be/were calculated by this job.
        """
        paths = []
        cuboutput = f"{os.path.split(os.path.abspath(self.settings.ADFFile))[0]}/{self.settings.grid}"

        for mo in self._mos:
            spin_part = "" if mo.spin == "AB" else f"_{mo.spin}"
            paths.append(f"{cuboutput}%SCF_{mo.symmetry}{spin_part}%{mo.index_in_symlabel + 1}.cub")

        for sfo in self._sfos:
            spin_part = "" if sfo.spin == "AB" else f"_{sfo.spin}"
            paths.append(f"{cuboutput}%SFO_{sfo.symmetry}{spin_part}%{sfo.index}.cub")

        for extra in self._extras:
            if extra == "Density SCF":
                paths.append(f"{cuboutput}%SCF%Density.cub")

            if extra.startswith('NCI'):
                paths.append(f'{cuboutput}%SCF%FitDenSigned.cub')
                paths.append(f'{cuboutput}%SCF%Fitdensity.cub')
                paths.append(f'{cuboutput}%SCF%FitNCI.cub')
                paths.append(f'{cuboutput}%SCF%FitRDG.cub')
                paths.append(f'{cuboutput}%SCF%FitRDGforNCI.cub')
                if 'both' in extra.lower():
                    paths.append(f'{cuboutput}%SCF%DenSigned.cub')
                    paths.append(f'{cuboutput}%SCF%Density.cub')
                    paths.append(f'{cuboutput}%SCF%NCI.cub')
                    paths.append(f'{cuboutput}%SCF%RDG.cub')
                    paths.append(f'{cuboutput}%SCF%RDGforNCI.cub')


        return paths

    def can_skip(self):
        return all(os.path.exists(path) for path in self.output_cub_paths)


if __name__ == "__main__":
    # import pyfmo

    # orbs = pyfmo.orbitals.Orbitals('/Users/yumanhordijk/PhD/MM2024/calculations/IRC/pi_beta_trans_TS1/pi_beta/pi_beta_trans/complex.00039/adf.rkf')
    # with DensfJob() as job:
    #     job.orbital(orbs.sfos['frag1(HOMO)'])

    with ADFFragmentJob() as job:
        ...<|MERGE_RESOLUTION|>--- conflicted
+++ resolved
@@ -1,7 +1,7 @@
 import os
 
 from scm import plams
-from typing import Dict, Optional
+from typing import Dict, Optional, TYPE_CHECKING
 from tcutility import data, formula, log, molecule, results, spell_check
 from tcutility.errors import TCCompDetailsError, TCJobError
 from tcutility.job.ams import AMSJob
@@ -9,6 +9,8 @@
 
 j = os.path.join
 
+if TYPE_CHECKING:
+    import pyfmo
 
 class ADFJob(AMSJob):
     def __init__(self, *args, **kwargs):
@@ -256,12 +258,9 @@
 
 class ADFFragmentJob(ADFJob):
     def __init__(self, *args, **kwargs):
-<<<<<<< HEAD
-        self.decompose_elstat = kwargs.pop("decompose_elstat", False)
-=======
+
         self.decompose_elstat = kwargs.pop('decompose_elstat', False)
         self.counter_poise = kwargs.pop('counter_poise', False)
->>>>>>> e8ceb55e
         self.child_jobs = {}
         # self.child_jobs_no_electrons = {}
         super().__init__(*args, **kwargs)
@@ -462,18 +461,12 @@
         [child_sett.input.adf.pop("FragOccupations", None) for child_sett in child_setts.values()]
         # same for sbatch settings
         [child.sbatch(**self._sbatch) for child in self.child_jobs.values()]
-<<<<<<< HEAD
-        # now set the charge, spinpol, unrestricted for the parent
-        self.charge(charge)
-        self.spin_polarization(spinpol)
-        self.unrestricted(unrestricted)
-=======
+
         # now set the charge, spinpol, unrestricted for the parent 
         if charge:
             self.charge(charge)
         if spinpol:
             self.spin_polarization(spinpol)
->>>>>>> e8ceb55e
         if unrestricted:
             self.unrestricted(unrestricted)
             self.settings.input.adf.UnrestrictedFragments = "Yes"
@@ -491,17 +484,12 @@
 
             # recast the plams.Settings object into a Result object as that is what run expects
             child.settings = results.Result(child_setts[child_name])
-<<<<<<< HEAD
-            log.flow(f"Fragment ({i}/{len(self.child_jobs)}) {child_name} [{formula.molecule(child._molecule)}]", ["split"])
-            log.flow(f"Charge:            {child.settings.input.ams.System.charge}", ["straight", "straight"])
-            log.flow(f"Spin-Polarization: {child.settings.input.adf.SpinPolarization}", ["straight", "straight"])
-            log.flow(f"Work dir:          {child.workdir}", ["straight", "straight"])
-=======
+
             log.flow(f'Fragment ({i}/{len(self.child_jobs)}) {child_name} [{formula.molecule(child._molecule)}]', ['split'])
             log.flow(f'Charge:            {child.settings.input.ams.System.charge or 0}', ['straight', 'straight'])
             log.flow(f'Spin-Polarization: {child.settings.input.adf.SpinPolarization or 0}', ['straight', 'straight'])
             log.flow(f'Work dir:          {child.workdir}', ['straight', 'straight'])
->>>>>>> e8ceb55e
+
             if child.can_skip():
                 log.flow(log.Emojis.warning + " Already ran, skipping", ["straight", "end"])
                 log.flow()
@@ -522,17 +510,10 @@
                 child_STOFIT.settings.input.adf.pop("NumericalQuality")
                 child_STOFIT.settings.input.adf.BeckeGrid.Quality = "Excellent"
 
-<<<<<<< HEAD
-                log.flow(f"Fragment ({i}/{len(self.child_jobs)}) {child_name} [{formula.molecule(child._molecule)}] with STOFIT", ["split"])
-                log.flow(f"Charge:            {child_STOFIT.settings.input.ams.System.charge}", ["straight", "straight"])
-                log.flow(f"Spin-Polarization: {child_STOFIT.settings.input.adf.SpinPolarization}", ["straight", "straight"])
-                log.flow(f"Work dir:          {child_STOFIT.workdir}", ["straight", "straight"])
-=======
                 log.flow(f'Fragment ({i}/{len(self.child_jobs)}) {child_name} [{formula.molecule(child._molecule)}] with STOFIT', ['split'])
                 log.flow(f'Charge:            {child_STOFIT.settings.input.ams.System.charge or 0}', ['straight', 'straight'])
                 log.flow(f'Spin-Polarization: {child_STOFIT.settings.input.adf.SpinPolarization or 0}', ['straight', 'straight'])
                 log.flow(f'Work dir:          {child_STOFIT.workdir}', ['straight', 'straight'])
->>>>>>> e8ceb55e
 
                 if child_STOFIT.can_skip():
                     log.flow(log.Emojis.warning + " Already ran, skipping", ["straight", "end"])
@@ -548,31 +529,20 @@
                 child_NoElectrons = ADFJob(child)
                 child_NoElectrons.name += "_NoElectrons"
                 elstat_jobs[child_NoElectrons.name] = child_NoElectrons
-<<<<<<< HEAD
-                child_NoElectrons.settings.input.adf.STOFIT = ""
-                child_NoElectrons.settings.input.adf.PRINT = +" Elstat"
-=======
+
                 child_NoElectrons.settings.input.adf.STOFIT = ''
                 child_NoElectrons.settings.input.adf.PRINT += ' Elstat'
->>>>>>> e8ceb55e
                 child_NoElectrons.charge(molecule.number_of_electrons(child_NoElectrons._molecule))
                 child_NoElectrons.spin_polarization(0)
                 child_NoElectrons.settings.input.adf.pop("NumericalQuality")
                 child_NoElectrons.settings.input.adf.BeckeGrid.Quality = "Excellent"
 
-<<<<<<< HEAD
-                log.flow(f"Fragment ({i}/{len(self.child_jobs)}) {child_name} [{formula.molecule(child._molecule)}] without Electrons", ["split"])
-                log.flow(f"Charge:            {child_NoElectrons.settings.input.ams.System.charge}", ["straight", "straight"])
-                log.flow(f"Spin-Polarization: {child_NoElectrons.settings.input.adf.SpinPolarization}", ["straight", "straight"])
-                log.flow(f"Work dir:          {child_NoElectrons.workdir}", ["straight", "straight"])
-
-=======
+
                 log.flow(f'Fragment ({i}/{len(self.child_jobs)}) {child_name} [{formula.molecule(child._molecule)}] without Electrons', ['split'])
                 log.flow(f'Charge:            {child_NoElectrons.settings.input.ams.System.charge or 0}', ['straight', 'straight'])
                 log.flow(f'Spin-Polarization: {child_NoElectrons.settings.input.adf.SpinPolarization or 0}', ['straight', 'straight'])
                 log.flow(f'Work dir:          {child_NoElectrons.workdir}', ['straight', 'straight'])
                 
->>>>>>> e8ceb55e
                 if child_NoElectrons.can_skip():
                     log.flow(log.Emojis.warning + " Already ran, skipping", ["straight", "end"])
                     log.flow()
@@ -688,9 +658,6 @@
                 log.flow(f"SlurmID: {self.slurm_job_id}", ["straight", "end"])
                 log.flow()
 
-<<<<<<< HEAD
-        log.flow(log.Emojis.finish + " Done, bye!", ["startinv"])
-=======
         if self.counter_poise:
             self.SCF(iterations=old_iters)
             self.settings.input.ams.EngineDebugging.pop('AlwaysClaimSuccess', None)
@@ -727,7 +694,6 @@
                 log.flow()
 
         log.flow(log.Emojis.finish + ' Done, bye!', ['startinv'])
->>>>>>> e8ceb55e
 
 
 
@@ -779,11 +745,9 @@
         elif self.settings.ADFFile != orbital.kfpath:
             raise TCJobError(job_class=self.__class__.__name__, message="RKF file that was previously set not the same as the one being set now. Please start a new job for each RKF file.")
 
-<<<<<<< HEAD
-    def density(self, orbitals: "pyfmo.orbitals.Orbitals"):
-=======
+            
     def density(self, orbitals: 'pyfmo.orbitals.Orbitals'):  # noqa: F821
->>>>>>> e8ceb55e
+      
         # check if the ADFFile is the same for all added orbitals
         if self.settings.ADFFile is None:
             self.settings.ADFFile = orbitals.kfpath
